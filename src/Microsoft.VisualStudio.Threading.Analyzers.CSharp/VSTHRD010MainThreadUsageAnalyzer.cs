﻿// Copyright (c) Microsoft Corporation. All rights reserved.
// Licensed under the MIT license. See LICENSE file in the project root for full license information.

using System;
using System.Collections.Generic;
using System.Collections.Immutable;
using System.Linq;
using System.Threading;
using Microsoft.CodeAnalysis;
using Microsoft.CodeAnalysis.CSharp;
using Microsoft.CodeAnalysis.CSharp.Syntax;
using Microsoft.CodeAnalysis.Diagnostics;
using Microsoft.CodeAnalysis.Operations;
using Microsoft.CodeAnalysis.Text;

namespace Microsoft.VisualStudio.Threading.Analyzers;

/// <summary>
/// Flag usage of objects that must only be invoked while on the main thread (e.g. STA COM objects)
/// without having first verified that the current thread is main thread either by throwing if on
/// the wrong thread or asynchronously switching to the main thread.
/// </summary>
/// <remarks>
/// [Background] Most of Visual Studio services especially the legacy services which are implemented in native code
/// are living in STA. Invoking such STA services from background thread would do COM marshaling. The calling background
/// thread will block and wait until the invocation is processed by the STA service on the main thread. It is not only about
/// inefficiency. Such COM marshaling might lead to dead lock if the method occupying the main thread is also waiting for
/// that calling background task and the main thread does not allow COM marshaling to reenter the main thread. To avoid potential
/// dead lock and the expensive COM marshaling, this analyzer would ask the caller of Visual Studio services to verify the
/// current thread is main thread, or switch to main thread prior invocation explicitly.
///
/// i.e.
/// <code>
///     IVsSolution sln = GetIVsSolution();
///     sln.SetProperty(); /* This analyzer will report warning on this invocation. */
/// </code>
///
/// i.e.
/// <code>
///     ThreadHelper.ThrowIfNotOnUIThread();
///     IVsSolution sln = GetIVsSolution();
///     sln.SetProperty(); /* Good */
/// </code>
///
/// i.e.
/// <code>
///     await joinableTaskFactory.SwitchToMainThreadAsync();
///     IVsSolution sln = GetIVsSolution();
///     sln.SetProperty(); /* Good */
/// </code>
/// </remarks>
[DiagnosticAnalyzer(LanguageNames.CSharp)]
public class VSTHRD010MainThreadUsageAnalyzer : DiagnosticAnalyzer
{
    public const string Id = "VSTHRD010";

    /// <summary>
    /// The descriptor to use for diagnostics reported in synchronous methods.
    /// </summary>
    internal static readonly DiagnosticDescriptor DescriptorSync = new DiagnosticDescriptor(
        id: Id,
        title: new LocalizableResourceString(nameof(Strings.VSTHRD010_Title), Strings.ResourceManager, typeof(Strings)),
        messageFormat: new LocalizableResourceString(nameof(Strings.VSTHRD010_MessageFormat_Sync), Strings.ResourceManager, typeof(Strings)),
        helpLinkUri: Utils.GetHelpLink(Id),
        category: "Usage",
        defaultSeverity: DiagnosticSeverity.Warning,
        isEnabledByDefault: true);

    /// <summary>
    /// The descriptor to use for diagnostics reported in async methods.
    /// </summary>
    internal static readonly DiagnosticDescriptor DescriptorAsync = new DiagnosticDescriptor(
        id: Id,
        title: new LocalizableResourceString(nameof(Strings.VSTHRD010_Title), Strings.ResourceManager, typeof(Strings)),
        messageFormat: new LocalizableResourceString(nameof(Strings.VSTHRD010_MessageFormat_Async), Strings.ResourceManager, typeof(Strings)),
        helpLinkUri: Utils.GetHelpLink(Id),
        category: "Usage",
        defaultSeverity: DiagnosticSeverity.Warning,
        isEnabledByDefault: true);

    /// <summary>
    /// A reusable value to return from <see cref="SupportedDiagnostics"/>.
    /// </summary>
    private static readonly ImmutableArray<DiagnosticDescriptor> ReusableSupportedDescriptors = ImmutableArray.Create(
        DescriptorSync,
        DescriptorAsync);

    private readonly LanguageUtils languageUtils = CSharpUtils.Instance;

    private enum ThreadingContext
    {
        /// <summary>
        /// The context is not known, either because it was never asserted or switched to,
        /// or because a branch in the method exists which changed the context conditionally.
        /// </summary>
<<<<<<< HEAD
        Unknown,
=======
        internal static readonly DiagnosticDescriptor DescriptorSync = new DiagnosticDescriptor(
            id: Id,
            title: new LocalizableResourceString(nameof(Strings.VSTHRD010_Title), Strings.ResourceManager, typeof(Strings)),
            messageFormat: new LocalizableResourceString(nameof(Strings.VSTHRD010_MessageFormat_Sync), Strings.ResourceManager, typeof(Strings)),
            helpLinkUri: Utils.GetHelpLink(Id),
            category: "Usage",
            defaultSeverity: DiagnosticSeverity.Warning,
            isEnabledByDefault: true,
            customTags: "CompilationEnd" /*WellKnownDiagnosticTags.CompilationEnd*/);
>>>>>>> ccb3fd29

        /// <summary>
        /// The context is definitely on the main thread.
        /// </summary>
<<<<<<< HEAD
        MainThread,
=======
        internal static readonly DiagnosticDescriptor DescriptorAsync = new DiagnosticDescriptor(
            id: Id,
            title: new LocalizableResourceString(nameof(Strings.VSTHRD010_Title), Strings.ResourceManager, typeof(Strings)),
            messageFormat: new LocalizableResourceString(nameof(Strings.VSTHRD010_MessageFormat_Async), Strings.ResourceManager, typeof(Strings)),
            helpLinkUri: Utils.GetHelpLink(Id),
            category: "Usage",
            defaultSeverity: DiagnosticSeverity.Warning,
            isEnabledByDefault: true,
            customTags: "CompilationEnd" /*WellKnownDiagnosticTags.CompilationEnd*/);
>>>>>>> ccb3fd29

        /// <summary>
        /// The context is definitely on a non-UI thread.
        /// </summary>
        NotMainThread,
    }

    /// <inheritdoc />
    public override ImmutableArray<DiagnosticDescriptor> SupportedDiagnostics => ReusableSupportedDescriptors;

    /// <inheritdoc />
    public override void Initialize(AnalysisContext context)
    {
        context.EnableConcurrentExecution();
        context.ConfigureGeneratedCodeAnalysis(GeneratedCodeAnalysisFlags.Analyze);

        context.RegisterCompilationStartAction(compilationStartContext =>
        {
            var mainThreadAssertingMethods = CommonInterest.ReadMethods(compilationStartContext.Options, CommonInterest.FileNamePatternForMethodsThatAssertMainThread, compilationStartContext.CancellationToken).ToImmutableArray();
            var mainThreadSwitchingMethods = CommonInterest.ReadMethods(compilationStartContext.Options, CommonInterest.FileNamePatternForMethodsThatSwitchToMainThread, compilationStartContext.CancellationToken).ToImmutableArray();
            var membersRequiringMainThread = CommonInterest.ReadTypesAndMembers(compilationStartContext.Options, CommonInterest.FileNamePatternForMembersRequiringMainThread, compilationStartContext.CancellationToken).ToImmutableArray();
            ImmutableDictionary<string, string?>? diagnosticProperties = ImmutableDictionary<string, string?>.Empty
                .Add(CommonInterest.FileNamePatternForMethodsThatAssertMainThread.ToString(), string.Join("\n", mainThreadAssertingMethods))
                .Add(CommonInterest.FileNamePatternForMethodsThatSwitchToMainThread.ToString(), string.Join("\n", mainThreadSwitchingMethods));

            var methodsDeclaringUIThreadRequirement = new HashSet<IMethodSymbol>(SymbolEqualityComparer.Default);
            var methodsAssertingUIThreadRequirement = new HashSet<IMethodSymbol>(SymbolEqualityComparer.Default);
            var callerToCalleeMap = new Dictionary<IMethodSymbol, List<CallInfo>>(SymbolEqualityComparer.Default);

            compilationStartContext.RegisterCodeBlockStartAction<SyntaxKind>(codeBlockStartContext =>
            {
                var methodAnalyzer = new MethodAnalyzer(
                    mainThreadAssertingMethods: mainThreadAssertingMethods,
                    mainThreadSwitchingMethods: mainThreadSwitchingMethods,
                    membersRequiringMainThread: membersRequiringMainThread,
                    methodsDeclaringUIThreadRequirement: methodsDeclaringUIThreadRequirement,
                    methodsAssertingUIThreadRequirement: methodsAssertingUIThreadRequirement,
                    diagnosticProperties: diagnosticProperties);
                codeBlockStartContext.RegisterSyntaxNodeAction(Utils.DebuggableWrapper(methodAnalyzer.AnalyzeInvocation), SyntaxKind.InvocationExpression);
                codeBlockStartContext.RegisterSyntaxNodeAction(Utils.DebuggableWrapper(methodAnalyzer.AnalyzeMemberAccess), SyntaxKind.SimpleMemberAccessExpression);
                codeBlockStartContext.RegisterSyntaxNodeAction(Utils.DebuggableWrapper(methodAnalyzer.AnalyzeCast), SyntaxKind.CastExpression);
                codeBlockStartContext.RegisterSyntaxNodeAction(Utils.DebuggableWrapper(methodAnalyzer.AnalyzeAs), SyntaxKind.AsExpression);
                codeBlockStartContext.RegisterSyntaxNodeAction(Utils.DebuggableWrapper(methodAnalyzer.AnalyzeAs), SyntaxKind.IsExpression);
                codeBlockStartContext.RegisterSyntaxNodeAction(Utils.DebuggableWrapper(methodAnalyzer.AnalyzeIsPattern), SyntaxKind.IsPatternExpression);
            });

            compilationStartContext.RegisterOperationAction(Utils.DebuggableWrapper(c => this.AddToCallerCalleeMap(c, callerToCalleeMap)), OperationKind.Invocation);
            compilationStartContext.RegisterOperationAction(Utils.DebuggableWrapper(c => this.AddToCallerCalleeMap(c, callerToCalleeMap)), OperationKind.PropertyReference);

            // Strictly speaking, this will miss access to the underlying field, but there's no method to put in the map in that case
            compilationStartContext.RegisterOperationAction(Utils.DebuggableWrapper(c => this.AddToCallerCalleeMap(c, callerToCalleeMap)), OperationKind.EventAssignment);

            compilationStartContext.RegisterCompilationEndAction(compilationEndContext =>
            {
                Dictionary<IMethodSymbol, List<CallInfo>>? calleeToCallerMap = CreateCalleeToCallerMap(callerToCalleeMap);
                HashSet<IMethodSymbol>? transitiveClosureOfMainThreadRequiringMethods = GetTransitiveClosureOfMainThreadRequiringMethods(methodsAssertingUIThreadRequirement, calleeToCallerMap);
                foreach (IMethodSymbol? implicitUserMethod in transitiveClosureOfMainThreadRequiringMethods.Except(methodsDeclaringUIThreadRequirement))
                {
                    var reportSites = callerToCalleeMap[implicitUserMethod]
                        .Where(info => transitiveClosureOfMainThreadRequiringMethods.Contains(info.MethodSymbol))
                        .GroupBy<CallInfo, ISymbol>(info => info.MethodSymbol, SymbolEqualityComparer.Default)
                        .Select(bySymbol => new { Location = bySymbol.First().InvocationSyntax.GetLocation(), CalleeMethod = bySymbol.Key });
                    foreach (var site in reportSites)
                    {
                        bool isAsync = Utils.IsAsyncReady(implicitUserMethod);
                        DiagnosticDescriptor? descriptor = isAsync ? DescriptorAsync : DescriptorSync;
                        string calleeName = Utils.GetFullName(site.CalleeMethod);
                        var formattingArgs = isAsync ? new object[] { calleeName } : new object[] { calleeName, mainThreadAssertingMethods.FirstOrDefault() };
                        Diagnostic diagnostic = Diagnostic.Create(
                            descriptor,
                            site.Location,
                            diagnosticProperties,
                            formattingArgs);
                        compilationEndContext.ReportDiagnostic(diagnostic);
                    }
                }
            });
        });
    }

    private static HashSet<IMethodSymbol> GetTransitiveClosureOfMainThreadRequiringMethods(HashSet<IMethodSymbol> methodsRequiringUIThread, Dictionary<IMethodSymbol, List<CallInfo>> calleeToCallerMap)
    {
        var result = new HashSet<IMethodSymbol>(SymbolEqualityComparer.Default);

        void MarkMethod(IMethodSymbol method)
        {
            if (result.Add(method) && calleeToCallerMap.TryGetValue(method, out List<CallInfo>? callers))
            {
                // If this is an async method, do *not* propagate its thread affinity to its callers.
                if (!Utils.IsAsyncCompatibleReturnType(method.ReturnType))
                {
                    foreach (CallInfo caller in callers)
                    {
                        MarkMethod(caller.MethodSymbol);
                    }
                }
            }
        }

        foreach (IMethodSymbol? method in methodsRequiringUIThread)
        {
            MarkMethod(method);
        }

        return result;
    }

    private static Dictionary<IMethodSymbol, List<CallInfo>> CreateCalleeToCallerMap(Dictionary<IMethodSymbol, List<CallInfo>> callerToCalleeMap)
    {
        var result = new Dictionary<IMethodSymbol, List<CallInfo>>(SymbolEqualityComparer.Default);

        foreach (KeyValuePair<IMethodSymbol, List<CallInfo>> item in callerToCalleeMap)
        {
            IMethodSymbol? caller = item.Key;
            foreach (CallInfo callee in item.Value)
            {
                if (!result.TryGetValue(callee.MethodSymbol, out List<CallInfo>? callers))
                {
                    result[callee.MethodSymbol] = callers = new List<CallInfo>();
                }

                callers.Add(new CallInfo(methodSymbol: caller, callee.InvocationSyntax));
            }
        }

        return result;
    }

    private void AddToCallerCalleeMap(OperationAnalysisContext context, Dictionary<IMethodSymbol, List<CallInfo>> callerToCalleeMap)
    {
        if (CSharpUtils.IsWithinNameOf(context.Operation.Syntax))
        {
            return;
        }

        IMethodSymbol? GetPropertyAccessor(IPropertySymbol? propertySymbol)
        {
            if (propertySymbol is object)
            {
                return CSharpUtils.IsOnLeftHandOfAssignment(context.Operation.Syntax)
                    ? propertySymbol.SetMethod
                    : propertySymbol.GetMethod;
            }

            return null;
        }

        ISymbol? targetMethod = null;
        SyntaxNode locationToBlame = context.Operation.Syntax;
        switch (context.Operation)
        {
            case IInvocationOperation invocationOperation:
                targetMethod = invocationOperation.TargetMethod;
                locationToBlame = this.languageUtils.IsolateMethodName(invocationOperation);
                break;
            case IPropertyReferenceOperation propertyReference:
                targetMethod = GetPropertyAccessor(propertyReference.Property);
                break;
            case IEventAssignmentOperation eventAssignmentOperation:
                IOperation eventReferenceOp = eventAssignmentOperation.EventReference;
                if (eventReferenceOp is IEventReferenceOperation eventReference)
                {
                    targetMethod = eventAssignmentOperation.Adds
                        ? eventReference.Event.AddMethod
                        : eventReference.Event.RemoveMethod;
                    locationToBlame = eventReference.Syntax;
                }

                break;
        }

        if (context.ContainingSymbol is IMethodSymbol caller && targetMethod is IMethodSymbol callee)
        {
            lock (callerToCalleeMap)
            {
                if (!callerToCalleeMap.TryGetValue(caller, out List<CallInfo> callees))
                {
                    callerToCalleeMap[caller] = callees = new List<CallInfo>();
                }

                callees.Add(new CallInfo(methodSymbol: callee, invocationSyntax: locationToBlame));
            }
        }
    }

    private readonly struct CallInfo
    {
        public CallInfo(IMethodSymbol methodSymbol, SyntaxNode invocationSyntax)
        {
            this.MethodSymbol = methodSymbol;
            this.InvocationSyntax = invocationSyntax;
        }

        public IMethodSymbol MethodSymbol { get; }

        public SyntaxNode InvocationSyntax { get; }
    }

    private class MethodAnalyzer
    {
        private ImmutableDictionary<SyntaxNode, ThreadingContext> methodDeclarationNodes = ImmutableDictionary<SyntaxNode, ThreadingContext>.Empty;

        public MethodAnalyzer(
            ImmutableArray<CommonInterest.QualifiedMember> mainThreadAssertingMethods,
            ImmutableArray<CommonInterest.QualifiedMember> mainThreadSwitchingMethods,
            ImmutableArray<CommonInterest.TypeMatchSpec> membersRequiringMainThread,
            HashSet<IMethodSymbol> methodsDeclaringUIThreadRequirement,
            HashSet<IMethodSymbol> methodsAssertingUIThreadRequirement,
            ImmutableDictionary<string, string?> diagnosticProperties)
        {
            this.MainThreadAssertingMethods = mainThreadAssertingMethods;
            this.MainThreadSwitchingMethods = mainThreadSwitchingMethods;
            this.MembersRequiringMainThread = membersRequiringMainThread;
            this.MethodsDeclaringUIThreadRequirement = methodsDeclaringUIThreadRequirement;
            this.MethodsAssertingUIThreadRequirement = methodsAssertingUIThreadRequirement;
            this.DiagnosticProperties = diagnosticProperties;
        }

        internal ImmutableArray<CommonInterest.QualifiedMember> MainThreadAssertingMethods { get; }

        internal ImmutableArray<CommonInterest.QualifiedMember> MainThreadSwitchingMethods { get; }

        internal ImmutableArray<CommonInterest.TypeMatchSpec> MembersRequiringMainThread { get; }

        internal HashSet<IMethodSymbol> MethodsDeclaringUIThreadRequirement { get; }

        internal HashSet<IMethodSymbol> MethodsAssertingUIThreadRequirement { get; }

        internal ImmutableDictionary<string, string?> DiagnosticProperties { get; }

        internal void AnalyzeInvocation(SyntaxNodeAnalysisContext context)
        {
            var invocationSyntax = (InvocationExpressionSyntax)context.Node;
            var invokedMethod = context.SemanticModel.GetSymbolInfo(context.Node).Symbol as IMethodSymbol;
            if (invokedMethod is object)
            {
                SyntaxNode? methodDeclaration = context.Node.FirstAncestorOrSelf<SyntaxNode>(n => CSharpCommonInterest.MethodSyntaxKinds.Contains(n.Kind()));
                if (methodDeclaration is object)
                {
                    bool assertsMainThread = this.MainThreadAssertingMethods.Contains(invokedMethod);
                    bool switchesToMainThread = this.MainThreadSwitchingMethods.Contains(invokedMethod);
                    if (assertsMainThread || switchesToMainThread)
                    {
                        if (context.ContainingSymbol is IMethodSymbol callingMethod)
                        {
                            lock (this.MethodsDeclaringUIThreadRequirement)
                            {
                                this.MethodsDeclaringUIThreadRequirement.Add(callingMethod);
                            }

                            if (assertsMainThread)
                            {
                                lock (this.MethodsAssertingUIThreadRequirement)
                                {
                                    this.MethodsAssertingUIThreadRequirement.Add(callingMethod);
                                }
                            }
                        }

                        this.methodDeclarationNodes = this.methodDeclarationNodes.SetItem(methodDeclaration, ThreadingContext.MainThread);
                        return;
                    }
                }

                // The diagnostic (if any) should underline the method name only.
                ExpressionSyntax? focusedNode = invocationSyntax.Expression;
                focusedNode = (focusedNode as MemberAccessExpressionSyntax)?.Name ?? focusedNode;
                if (!this.AnalyzeMemberWithinContext(invokedMethod.ContainingType, invokedMethod, context, focusedNode.GetLocation()))
                {
                    foreach (ITypeSymbol? iface in invokedMethod.FindInterfacesImplemented())
                    {
                        if (this.AnalyzeMemberWithinContext(iface, invokedMethod, context, focusedNode.GetLocation()))
                        {
                            // Just report the first diagnostic.
                            break;
                        }
                    }
                }
            }
        }

        internal void AnalyzeMemberAccess(SyntaxNodeAnalysisContext context)
        {
            var memberAccessSyntax = (MemberAccessExpressionSyntax)context.Node;
            var property = context.SemanticModel.GetSymbolInfo(context.Node).Symbol as IPropertySymbol;
            if (property is object)
            {
                this.AnalyzeMemberWithinContext(property.ContainingType, property, context, memberAccessSyntax.Name.GetLocation());
            }
            else
            {
                var @event = context.SemanticModel.GetSymbolInfo(context.Node).Symbol as IEventSymbol;
                if (@event is object)
                {
                    this.AnalyzeMemberWithinContext(@event.ContainingType, @event, context, memberAccessSyntax.Name.GetLocation());
                }
            }
        }

        internal void AnalyzeCast(SyntaxNodeAnalysisContext context)
        {
            var castSyntax = (CastExpressionSyntax)context.Node;
            var type = context.SemanticModel.GetSymbolInfo(castSyntax.Type, context.CancellationToken).Symbol as ITypeSymbol;
            if (type is object && IsObjectLikelyToBeCOMObject(type))
            {
                this.AnalyzeMemberWithinContext(type, null, context);
            }
        }

        internal void AnalyzeAs(SyntaxNodeAnalysisContext context)
        {
            var asSyntax = (BinaryExpressionSyntax)context.Node;
            var type = context.SemanticModel.GetSymbolInfo(asSyntax.Right, context.CancellationToken).Symbol as ITypeSymbol;
            if (type is object && IsObjectLikelyToBeCOMObject(type))
            {
                Location asAndRightSide = Location.Create(context.Node.SyntaxTree, TextSpan.FromBounds(asSyntax.OperatorToken.Span.Start, asSyntax.Right.Span.End));
                this.AnalyzeMemberWithinContext(type, null, context, asAndRightSide);
            }
        }

        internal void AnalyzeIsPattern(SyntaxNodeAnalysisContext context)
        {
            var patternSyntax = (IsPatternExpressionSyntax)context.Node;
            if (patternSyntax.Pattern is DeclarationPatternSyntax declarationPatternSyntax && declarationPatternSyntax.Type is object)
            {
                var type = context.SemanticModel.GetSymbolInfo(declarationPatternSyntax.Type, context.CancellationToken).Symbol as ITypeSymbol;
                if (type is object && IsObjectLikelyToBeCOMObject(type))
                {
                    Location isAndTypeSide = Location.Create(
                        context.Node.SyntaxTree,
                        TextSpan.FromBounds(
                            patternSyntax.IsKeyword.SpanStart,
                            declarationPatternSyntax.Type.Span.End));
                    this.AnalyzeMemberWithinContext(type, null, context, isAndTypeSide);
                }
            }
        }

        /// <summary>
        /// Determines whether a given type is likely to be (or implemented by) a COM object.
        /// </summary>
        /// <returns><see langword="true" /> if the type appears to be a COM object; <see langword="false" /> if a managed object.</returns>
        /// <remarks>
        /// Type casts and type checks are thread-affinitized for (STA) COM objects, and free-threaded for managed ones.
        /// </remarks>
        private static bool IsObjectLikelyToBeCOMObject(ITypeSymbol typeSymbol)
        {
            if (typeSymbol is null)
            {
                throw new ArgumentNullException(nameof(typeSymbol));
            }

            return typeSymbol.GetAttributes().Any(ad =>
                (ad.AttributeClass?.Name == Types.CoClassAttribute.TypeName && ad.AttributeClass.BelongsToNamespace(Types.CoClassAttribute.Namespace)) ||
                (ad.AttributeClass?.Name == Types.ComImportAttribute.TypeName && ad.AttributeClass.BelongsToNamespace(Types.ComImportAttribute.Namespace)) ||
                (ad.AttributeClass?.Name == Types.InterfaceTypeAttribute.TypeName && ad.AttributeClass.BelongsToNamespace(Types.InterfaceTypeAttribute.Namespace)) ||
                (ad.AttributeClass?.Name == Types.TypeLibTypeAttribute.TypeName && ad.AttributeClass.BelongsToNamespace(Types.TypeLibTypeAttribute.Namespace)));
        }

        private bool AnalyzeMemberWithinContext(ITypeSymbol type, ISymbol? symbol, SyntaxNodeAnalysisContext context, Location? focusDiagnosticOn = null)
        {
            if (type is null)
            {
                throw new ArgumentNullException(nameof(type));
            }

            bool requiresUIThread = (type.TypeKind == TypeKind.Interface || type.TypeKind == TypeKind.Class || type.TypeKind == TypeKind.Struct)
                && this.MembersRequiringMainThread.Contains(type, symbol);

            if (requiresUIThread)
            {
                ThreadingContext threadingContext = ThreadingContext.Unknown;
                SyntaxNode? methodDeclaration = context.Node.FirstAncestorOrSelf<SyntaxNode>(n => CSharpCommonInterest.MethodSyntaxKinds.Contains(n.Kind()));
                if (methodDeclaration is object)
                {
                    threadingContext = this.methodDeclarationNodes.GetValueOrDefault(methodDeclaration);
                }

                if (threadingContext != ThreadingContext.MainThread)
                {
                    CSharpUtils.ContainingFunctionData function = CSharpUtils.GetContainingFunction((CSharpSyntaxNode)context.Node);
                    Location location = focusDiagnosticOn ?? context.Node.GetLocation();
                    DiagnosticDescriptor? descriptor = function.IsAsync ? DescriptorAsync : DescriptorSync;
                    var formattingArgs = function.IsAsync ? new object[] { type.Name } : new object[] { type.Name, this.MainThreadAssertingMethods.FirstOrDefault() };
                    context.ReportDiagnostic(Diagnostic.Create(descriptor, location, this.DiagnosticProperties, formattingArgs));
                    return true;
                }
            }

            return false;
        }
    }
}<|MERGE_RESOLUTION|>--- conflicted
+++ resolved
@@ -64,7 +64,8 @@
         helpLinkUri: Utils.GetHelpLink(Id),
         category: "Usage",
         defaultSeverity: DiagnosticSeverity.Warning,
-        isEnabledByDefault: true);
+        isEnabledByDefault: true,
+        customTags: WellKnownDiagnosticTags.CompilationEnd);
 
     /// <summary>
     /// The descriptor to use for diagnostics reported in async methods.
@@ -76,7 +77,8 @@
         helpLinkUri: Utils.GetHelpLink(Id),
         category: "Usage",
         defaultSeverity: DiagnosticSeverity.Warning,
-        isEnabledByDefault: true);
+        isEnabledByDefault: true,
+        customTags: WellKnownDiagnosticTags.CompilationEnd);
 
     /// <summary>
     /// A reusable value to return from <see cref="SupportedDiagnostics"/>.
@@ -93,36 +95,12 @@
         /// The context is not known, either because it was never asserted or switched to,
         /// or because a branch in the method exists which changed the context conditionally.
         /// </summary>
-<<<<<<< HEAD
         Unknown,
-=======
-        internal static readonly DiagnosticDescriptor DescriptorSync = new DiagnosticDescriptor(
-            id: Id,
-            title: new LocalizableResourceString(nameof(Strings.VSTHRD010_Title), Strings.ResourceManager, typeof(Strings)),
-            messageFormat: new LocalizableResourceString(nameof(Strings.VSTHRD010_MessageFormat_Sync), Strings.ResourceManager, typeof(Strings)),
-            helpLinkUri: Utils.GetHelpLink(Id),
-            category: "Usage",
-            defaultSeverity: DiagnosticSeverity.Warning,
-            isEnabledByDefault: true,
-            customTags: "CompilationEnd" /*WellKnownDiagnosticTags.CompilationEnd*/);
->>>>>>> ccb3fd29
 
         /// <summary>
         /// The context is definitely on the main thread.
         /// </summary>
-<<<<<<< HEAD
         MainThread,
-=======
-        internal static readonly DiagnosticDescriptor DescriptorAsync = new DiagnosticDescriptor(
-            id: Id,
-            title: new LocalizableResourceString(nameof(Strings.VSTHRD010_Title), Strings.ResourceManager, typeof(Strings)),
-            messageFormat: new LocalizableResourceString(nameof(Strings.VSTHRD010_MessageFormat_Async), Strings.ResourceManager, typeof(Strings)),
-            helpLinkUri: Utils.GetHelpLink(Id),
-            category: "Usage",
-            defaultSeverity: DiagnosticSeverity.Warning,
-            isEnabledByDefault: true,
-            customTags: "CompilationEnd" /*WellKnownDiagnosticTags.CompilationEnd*/);
->>>>>>> ccb3fd29
 
         /// <summary>
         /// The context is definitely on a non-UI thread.
