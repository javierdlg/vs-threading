--- conflicted
+++ resolved
@@ -5,24 +5,8 @@
     <NoWarn>$(NoWarn);CS1591</NoWarn>
     <CodeAnalysisRuleSet>Microsoft.VisualStudio.Threading.Analyzers.ruleset</CodeAnalysisRuleSet>
 
-<<<<<<< HEAD
     <PackageId>Microsoft.VisualStudio.Threading.Analyzers.Only</PackageId>
     <IsPackable>false</IsPackable>
-=======
-    <Description>Static code analyzer to detect common mistakes or potential issues on the C# code that uses Visual Studio SDK APIs.</Description>
-    <PackageTags>analyzers visualstudio vssdk sdk threading</PackageTags>
-    <Authors>Microsoft</Authors>
-    <Owners>Microsoft, VisualStudioExtensibility</Owners>
-    <Copyright>© Microsoft Corporation. All rights reserved.</Copyright>
-    <PackageProjectUrl>https://github.com/Microsoft/vs-threading</PackageProjectUrl>
-    <PackageIconUrl>https://aka.ms/VsExtensibilityIcon</PackageIconUrl>
-    <PackageReleaseNotes>In the v16.0 release, analyzers require at least C# 7.3 (Visual Studio 2017 Update 7).</PackageReleaseNotes>
-
-    <!-- Analyzers should not be added to the lib folder. -->
-    <IncludeBuildOutput>false</IncludeBuildOutput>
-
-    <TargetsForTfmSpecificContentInPackage>$(TargetsForTfmSpecificContentInPackage);PackBuildOutputs</TargetsForTfmSpecificContentInPackage>
->>>>>>> 93f5d5bc
   </PropertyGroup>
   <PropertyGroup Label="MultilingualAppToolkit">
     <MultilingualAppToolkitVersion>4.0</MultilingualAppToolkitVersion>
@@ -55,11 +39,7 @@
      <XliffResource Include="MultilingualResources\*.xlf" />
   </ItemGroup>
   <ItemGroup>
-<<<<<<< HEAD
-    <PackageReference Include="Microsoft.CodeAnalysis.CSharp" Version="1.2.0" />
-=======
-    <PackageReference Include="Microsoft.CodeAnalysis.CSharp.Workspaces" Version="2.8.2" />
->>>>>>> 93f5d5bc
+    <PackageReference Include="Microsoft.CodeAnalysis.CSharp" Version="2.8.2" />
     <PackageReference Include="Microsoft.CodeAnalysis.Analyzers" Version="2.6.2" PrivateAssets="all" />
     <PackageReference Include="MicroBuild.VisualStudio" Version="$(MicroBuildVersion)" />
     <PackageReference Include="System.Threading.Tasks.Extensions" Version="4.5.1" />
