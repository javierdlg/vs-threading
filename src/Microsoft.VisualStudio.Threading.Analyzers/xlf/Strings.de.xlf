﻿<?xml version="1.0" encoding="utf-8"?>
<xliff xmlns="urn:oasis:names:tc:xliff:document:1.2" xmlns:xsi="http://www.w3.org/2001/XMLSchema-instance" version="1.2" xsi:schemaLocation="urn:oasis:names:tc:xliff:document:1.2 xliff-core-1.2-transitional.xsd">
  <file datatype="xml" source-language="en-US" target-language="de" original="../Strings.resx">
    <body>
      <trans-unit id="AwaitXInstead" translate="yes" xml:space="preserve">
        <source>Await {0} instead</source>
        <target state="translated">Stattdessen auf {0} warten</target>
        <note from="MultilingualBuild" annotates="source" priority="2">"await" is a C# keyword and should not be translated.
{0} is a method name.</note>
      </trans-unit>
      <trans-unit id="SystemIAsyncDisposablePackageNote">
        <source>The System.IAsyncDisposable interface is defined in the Microsoft.Bcl.AsyncInterfaces NuGet package.</source>
        <target state="new">The System.IAsyncDisposable interface is defined in the Microsoft.Bcl.AsyncInterfaces NuGet package.</target>
        <note />
      </trans-unit>
      <trans-unit id="UseAwaitInstead" translate="yes" xml:space="preserve">
        <source>Use await instead</source>
        <target state="translated">Stattdessen "await" verwenden</target>
        <note from="MultilingualBuild" annotates="source" priority="2">"await" is a C# keyword and should not be translated.</note>
      </trans-unit>
      <trans-unit id="VSTHRD001_MessageFormat" translate="yes" xml:space="preserve">
        <source>Await JoinableTaskFactory.SwitchToMainThreadAsync() to switch to the UI thread instead of APIs that can deadlock or require specifying a priority.</source>
        <target state="translated">Warten Sie darauf, dass "JoinableTaskFactory.SwitchToMainThreadAsync()" zum UI-Thread wechselt anstelle von APIs, bei denen Deadlocks auftreten können oder für die unter Umständen eine Priorität festgelegt werden muss.</target>
        <note />
      </trans-unit>
      <trans-unit id="VSTHRD001_Title" translate="yes" xml:space="preserve">
        <source>Avoid legacy thread switching APIs</source>
        <target state="translated">Legacy-APIs zum Wechseln von Threads vermeiden</target>
        <note from="MultilingualBuild" annotates="source" priority="2">thread switching APIs refers to Visual Studio SDK or .NET methods that can be used to switch threads, but are obsolete and should be avoided.</note>
      </trans-unit>
      <trans-unit id="VSTHRD002_CodeFix_Await_Title" translate="yes" xml:space="preserve">
        <source>Use await instead</source>
        <target state="translated">Stattdessen "await" verwenden</target>
        <note from="MultilingualBuild" annotates="source" priority="2">"await" is a C# keyword and should not be translated.</note>
      </trans-unit>
      <trans-unit id="VSTHRD002_MessageFormat" translate="yes" xml:space="preserve">
        <source>Synchronously waiting on tasks or awaiters may cause deadlocks. Use await or JoinableTaskFactory.Run instead.</source>
        <target state="translated">Das synchrone Warten auf Aufgaben oder Awaiters führt unter Umständen zu Deadlocks. Verwenden Sie stattdessen "await" oder "JoinableTaskFactory.Run".</target>
        <note from="MultilingualBuild" annotates="source" priority="2">"await" is a C# keyword and should not be translated.</note>
      </trans-unit>
      <trans-unit id="VSTHRD002_Title" translate="yes" xml:space="preserve">
        <source>Avoid problematic synchronous waits</source>
        <target state="translated">Problematische synchrone Wartevorgänge vermeiden</target>
        <note />
      </trans-unit>
      <trans-unit id="VSTHRD003_MessageFormat" translate="yes" xml:space="preserve">
        <source>Avoid awaiting or returning a Task representing work that was not started within your context as that can lead to deadlocks.
Start the work within this context, or use JoinableTaskFactory.RunAsync to start the task and await the returned JoinableTask instead.</source>
        <target state="translated">Vermeiden Sie das Warten auf eine Arbeitsaufgabe, die nicht in Ihrem Kontext gestartet wurde, da dies zu Deadlocks führen kann.
Starten Sie das Arbeitselement in Ihrem Kontext, oder verwenden Sie stattdessen JoinableTaskFactory.RunAsync, um die Aufgabe zu starten und auf das zurückgegebene JoinableTask-Objekt zu warten.</target>
        <note from="MultilingualUpdate" annotates="source" priority="2" />
      </trans-unit>
      <trans-unit id="VSTHRD003_Title" translate="yes" xml:space="preserve">
        <source>Avoid awaiting foreign Tasks</source>
        <target state="translated">Vermeiden Sie das Warten auf fremde Aufgaben</target>
        <note from="MultilingualUpdate" annotates="source" priority="2" />
      </trans-unit>
      <trans-unit id="VSTHRD004_MessageFormat" translate="yes" xml:space="preserve">
        <source>Calls to JoinableTaskFactory.SwitchToMainThreadAsync() must be awaited.</source>
        <target state="translated">Aufrufe an "JoinableTaskFactory.SwitchToMainThreadAsync()" müssen mit "await" abgewartet werden.</target>
        <note />
      </trans-unit>
      <trans-unit id="VSTHRD004_Title" translate="yes" xml:space="preserve">
        <source>Await SwitchToMainThreadAsync</source>
        <target state="translated">Await SwitchToMainThreadAsync</target>
        <note from="MultilingualBuild" annotates="source" priority="2">Do not translate either of these. The first is a keyword, the second is a method name.</note>
      </trans-unit>
      <trans-unit id="VSTHRD010_MessageFormat_Async" translate="yes" xml:space="preserve">
        <source>Accessing "{0}" should only be done on the main thread. Await JoinableTaskFactory.SwitchToMainThreadAsync() first.</source>
        <target state="translated">Der Zugriff auf "{0}" sollte nur im Hauptthread erfolgen. Warten Sie zuerst auf "JoinableTaskFactory.SwitchToMainThreadAsync()".</target>
        <note from="MultilingualBuild" annotates="source" priority="2">{0} is a type or member name.</note>
      </trans-unit>
      <trans-unit id="VSTHRD010_MessageFormat_Sync" translate="yes" xml:space="preserve">
        <source>Accessing "{0}" should only be done on the main thread. Call {1}() first.</source>
        <target state="translated">Der Zugriff auf "{0}" sollte nur im Hauptthread erfolgen. Rufen Sie zuerst "{1}()" auf.</target>
        <note from="MultilingualBuild" annotates="source" priority="2">{0} is a type or member name and {1} is the name of a method that throws if not called from the main thread.</note>
      </trans-unit>
      <trans-unit id="VSTHRD010_Title" translate="yes" xml:space="preserve">
        <source>Invoke single-threaded types on Main thread</source>
        <target state="translated">Singlethread-Typen im Hauptthread aufrufen</target>
        <note />
      </trans-unit>
      <trans-unit id="VSTHRD011_MessageFormat" translate="yes" xml:space="preserve">
        <source>Lazy&lt;Task&lt;T&gt;&gt;.Value can deadlock.
Use AsyncLazy&lt;T&gt; instead.</source>
        <target state="translated">Bei "Lazy&lt;Task&lt;T&gt;&gt;.Value" kann ein Deadlock auftreten.
Verwenden Sie stattdessen "AsyncLazy&lt;T&gt;".</target>
        <note />
      </trans-unit>
      <trans-unit id="VSTHRD011_Title" translate="yes" xml:space="preserve">
        <source>Use AsyncLazy&lt;T&gt;</source>
        <target state="translated">AsyncLazy&lt;T&gt; verwenden</target>
        <note />
      </trans-unit>
      <trans-unit id="VSTHRD011b_MessageFormat" translate="yes" xml:space="preserve">
        <source>Invoking or blocking on async code in a Lazy&lt;T&gt; value factory can deadlock.
Use AsyncLazy&lt;T&gt; instead.</source>
        <target state="translated">Beim Aufrufen oder Blockieren bei asynchronem Code in einer Lazy&lt;T&gt;-Wertfactory kann ein Deadlock auftreten.
Verwenden Sie stattdessen "AsyncLazy&lt;T&gt;".</target>
        <note />
      </trans-unit>
      <trans-unit id="VSTHRD012_MessageFormat" translate="yes" xml:space="preserve">
        <source>Provide an instance of JoinableTaskFactory in this call (or another overload) to avoid deadlocks with the main thread.</source>
        <target state="translated">Stellen Sie in diesem Aufruf (oder einer anderen Überladung) eine Instanz von "JoinableTaskFactory" bereit, um Deadlocks beim Hauptthread zu vermeiden.</target>
        <note />
      </trans-unit>
      <trans-unit id="VSTHRD012_Title" translate="yes" xml:space="preserve">
        <source>Provide JoinableTaskFactory where allowed</source>
        <target state="translated">"JoinableTaskFactory" bereitstellen, wenn zulässig</target>
        <note />
      </trans-unit>
      <trans-unit id="VSTHRD100_CodeFix_Title" translate="yes" xml:space="preserve">
        <source>Change return type to Task</source>
        <target state="translated">Rückgabetyp in Task ändern</target>
        <note from="MultilingualBuild" annotates="source" priority="2">Task is a type name and should not be translated.</note>
      </trans-unit>
      <trans-unit id="VSTHRD100_MessageFormat" translate="yes" xml:space="preserve">
        <source>Avoid "async void" methods, because any exceptions not handled by the method will crash the process.</source>
        <target state="translated">Vermeiden Sie "async void"-Methoden, da Ausnahmen, die nicht von der Methode verarbeitet werden, zu einem Absturz des Prozesses führen.</target>
        <note from="MultilingualBuild" annotates="source" priority="2">"async void" is a pair of C# keywords. Do not translate them.</note>
      </trans-unit>
      <trans-unit id="VSTHRD100_Title" translate="yes" xml:space="preserve">
        <source>Avoid async void methods</source>
        <target state="translated">"async void"-Methoden vermeiden</target>
        <note from="MultilingualBuild" annotates="source" priority="2">"async void" is a pair of C# keywords. Do not translate them.</note>
      </trans-unit>
      <trans-unit id="VSTHRD101_MessageFormat" translate="yes" xml:space="preserve">
        <source>Avoid using async lambda for a void returning delegate type, because any exceptions not handled by the delegate will crash the process.</source>
        <target state="translated">Vermeiden Sie die Verwendung von Async-Lambdafunktionen für als "Void" zurückgebenden Delegattypen, da Ausnahmen, die nicht vom Delegaten verarbeitet werden, zu einem Absturz des Prozesses führen.</target>
        <note from="MultilingualBuild" annotates="source" priority="2">"void" is a C# keyword and should not be translated.</note>
      </trans-unit>
      <trans-unit id="VSTHRD101_Title" translate="yes" xml:space="preserve">
        <source>Avoid unsupported async delegates</source>
        <target state="translated">Nicht unterstützte asynchrone Delegaten vermeiden</target>
        <note />
      </trans-unit>
      <trans-unit id="VSTHRD102_MessageFormat" translate="yes" xml:space="preserve">
        <source>Limit use of synchronously blocking method calls such as JoinableTaskFactory.Run or Task.Result to public entrypoint members where you must be synchronous. Using it for internal members can needlessly add synchronous frames between asynchronous frames, leading to threadpool exhaustion.</source>
        <target state="translated">Beschränken Sie die Verwendung synchron blockierender Methodenaufrufe wie "JoinableTaskFactory.Run" oder "Task.Result" auf öffentliche Einstiegspunktmitglieder, bei denen Sie synchron sein müssen. Wenn Sie sie für interne Mitglieder verwenden, werden asynchronen Frames unter Umständen unnötigerweise synchrone Frames hinzugefügt, was zu einer Auslastung des Threadpools führt.</target>
        <note />
      </trans-unit>
      <trans-unit id="VSTHRD102_Title" translate="yes" xml:space="preserve">
        <source>Implement internal logic asynchronously</source>
        <target state="translated">Interne Logik asynchron implementieren</target>
        <note />
      </trans-unit>
      <trans-unit id="VSTHRD103_MessageFormat" translate="yes" xml:space="preserve">
        <source>{0} synchronously blocks. Await {1} instead.</source>
        <target state="translated">{0} synchron blockiert. Warten Sie stattdessen auf {1}.</target>
        <note />
      </trans-unit>
      <trans-unit id="VSTHRD103_MessageFormat_UseAwaitInstead" translate="yes" xml:space="preserve">
        <source>{0} synchronously blocks. Use await instead.</source>
        <target state="translated">{0} synchron blockiert. Verwenden Sie stattdessen "await".</target>
        <note />
      </trans-unit>
      <trans-unit id="VSTHRD103_Title" translate="yes" xml:space="preserve">
        <source>Call async methods when in an async method</source>
        <target state="translated">Asynchrone Methoden in einer asynchronen Methode aufrufen</target>
        <note />
      </trans-unit>
      <trans-unit id="VSTHRD104_MessageFormat" translate="yes" xml:space="preserve">
        <source>Expose an async version of this method that does not synchronously block. Then simplify this method to call that async method within a JoinableTaskFactory.Run delegate.</source>
        <target state="translated">Machen Sie eine asynchrone Version dieser Methode verfügbar, die nicht synchron blockiert. Vereinfachen Sie diese Methode anschließend, um die asynchrone Methode innerhalb eines Delegaten vom Typ "JoinableTaskFactory.Run" aufzurufen.</target>
        <note />
      </trans-unit>
      <trans-unit id="VSTHRD104_Title" translate="yes" xml:space="preserve">
        <source>Offer async methods</source>
        <target state="translated">Asynchrone Methoden bieten</target>
        <note />
      </trans-unit>
      <trans-unit id="VSTHRD105_MessageFormat" translate="yes" xml:space="preserve">
        <source>Avoid method overloads that assume TaskScheduler.Current. Use an overload that accepts a TaskScheduler and specify TaskScheduler.Default (or any other) explicitly.</source>
        <target state="translated">Vermeiden Sie Methodenüberladungen, die "TaskScheduler.Current" annehmen. Verwenden Sie eine Überladung, die einen TaskScheduler akzeptiert, und geben Sie explizit "TaskScheduler.Default" (o. a.) an.</target>
        <note />
      </trans-unit>
      <trans-unit id="VSTHRD105_Title" translate="yes" xml:space="preserve">
        <source>Avoid method overloads that assume TaskScheduler.Current</source>
        <target state="translated">Methodenüberladungen, die TaskScheduler.Current annehmen, vermeiden</target>
        <note />
      </trans-unit>
      <trans-unit id="VSTHRD106_MessageFormat" translate="yes" xml:space="preserve">
        <source>AsyncEventHandler delegates should be invoked via the extension method "TplExtensions.InvokeAsync()" defined in Microsoft.VisualStudio.Threading assembly.</source>
        <target state="translated">AsyncEventHandler-Delegaten müssen über die Erweiterungsmethode "TplExtensions.InvokeAsync()", die in der Microsoft.VisualStudio.Threading-Assembly definiert ist, aufgerufen werden.</target>
        <note />
      </trans-unit>
      <trans-unit id="VSTHRD106_Title" translate="yes" xml:space="preserve">
        <source>Use InvokeAsync to raise async events</source>
        <target state="translated">InvokeAsync zum Auslösen asynchroner Ereignisse verwenden</target>
        <note />
      </trans-unit>
      <trans-unit id="VSTHRD107_CodeFix_Title" translate="yes" xml:space="preserve">
        <source>Await using expression</source>
        <target state="translated">Await using-Ausdruck</target>
        <note from="MultilingualBuild" annotates="source" priority="2">"await" and "using" are C# keywords and should not be translated.</note>
      </trans-unit>
      <trans-unit id="VSTHRD107_MessageFormat" translate="yes" xml:space="preserve">
        <source>Missing await operator for "using" expression.</source>
        <target state="translated">Der await-Operator für den "using"-Ausdruck fehlt.</target>
        <note from="MultilingualBuild" annotates="source" priority="2">"await" and "using" are C# keywords and should not be translated.</note>
      </trans-unit>
      <trans-unit id="VSTHRD107_Title" translate="yes" xml:space="preserve">
        <source>Await Task within using expression</source>
        <target state="translated">Await Task im using-Ausdruck.</target>
        <note from="MultilingualBuild" annotates="source" priority="2">"await Task" is a C# compound term, and "using" is a C# keyword. These should not be translated.</note>
      </trans-unit>
      <trans-unit id="VSTHRD108_MessageFormat" translate="yes" xml:space="preserve">
        <source>Thread affinity checks should be unconditional.</source>
        <target state="translated">Überprüfungen der Threadaffinität dürfen keine Bedingungen umfassen.</target>
        <note />
      </trans-unit>
      <trans-unit id="VSTHRD108_Title" translate="yes" xml:space="preserve">
        <source>Assert thread affinity unconditionally</source>
        <target state="translated">Threadaffinität ohne Bedingungen bestätigen</target>
        <note />
      </trans-unit>
      <trans-unit id="VSTHRD109_MessageFormat" translate="yes" xml:space="preserve">
        <source>Avoid throwing when not on the main thread while in an async or Task-returning method. Switch to the thread required instead.</source>
        <target state="translated">Vermeiden Sie eine Auslösung in einer asynchronen Methode oder einer Methode mit Aufgabenrückgabe, sofern Sie sich nicht im Hauptthread befinden. Wechseln Sie stattdessen zum benötigten Thread.</target>
        <note />
      </trans-unit>
      <trans-unit id="VSTHRD109_Title" translate="yes" xml:space="preserve">
        <source>Switch instead of assert in async methods</source>
        <target state="translated">"switch" anstelle von "assert" in asynchronen Methoden</target>
        <note />
      </trans-unit>
      <trans-unit id="VSTHRD110_MessageFormat" translate="yes" xml:space="preserve">
        <source>Observe the awaitable result of this method call by awaiting it, assigning to a variable, or passing it to another method.</source>
        <target state="translated">Überwachen Sie das zu erwartende Ergebnis dieses Methodenaufrufs mit "await", weisen Sie es einer Variablen zu, oder übergeben Sie es an eine andere Methode.</target>
        <note />
      </trans-unit>
      <trans-unit id="VSTHRD110_Title" translate="yes" xml:space="preserve">
        <source>Observe result of async calls</source>
        <target state="translated">Ergebnis asynchroner Aufrufe überwachen</target>
        <note />
      </trans-unit>
      <trans-unit id="VSTHRD111_CodeFix_False_Title" translate="yes" xml:space="preserve">
        <source>Add .ConfigureAwait(false)</source>
        <target state="translated">.ConfigureAwait(false) hinzufügen</target>
        <note from="MultilingualBuild" annotates="source" priority="2">".ConfigureAwait(false)" should not be translated.</note>
      </trans-unit>
      <trans-unit id="VSTHRD111_CodeFix_True_Title" translate="yes" xml:space="preserve">
        <source>Add .ConfigureAwait(true)</source>
        <target state="translated">.ConfigureAwait(true) hinzufügen</target>
        <note from="MultilingualBuild" annotates="source" priority="2">".ConfigureAwait(true)" should not be translated.</note>
      </trans-unit>
      <trans-unit id="VSTHRD111_MessageFormat" translate="yes" xml:space="preserve">
        <source>Add .ConfigureAwait(bool) to your await expression.</source>
        <target state="translated">Fügen Sie ".ConfigureAwait(bool)" zu Ihrem await-Ausdruck hinzu.</target>
        <note from="MultilingualBuild" annotates="source" priority="2">".ConfigureAwait(bool)" and "await" should NOT be translated.</note>
      </trans-unit>
      <trans-unit id="VSTHRD111_Title" translate="yes" xml:space="preserve">
        <source>Use ConfigureAwait(bool)</source>
        <target state="translated">ConfigureAwait(bool) verwenden</target>
        <note from="MultilingualBuild" annotates="source" priority="2">"ConfigureAwait(bool)" is a reference and should NOT be translated.</note>
      </trans-unit>
<<<<<<< HEAD
      <trans-unit id="VSTHRD112_CodeFix_CompletedTask">
        <source>Use 'Task.CompletedTask' instead</source>
        <target state="new">Use 'Task.CompletedTask' instead</target>
        <note>"Task.CompletedTask" should not be translated.</note>
      </trans-unit>
      <trans-unit id="VSTHRD112_CodeFix_FromResult">
        <source>Use 'Task.FromResult' instead</source>
        <target state="new">Use 'Task.FromResult' instead</target>
        <note>"Task.FromResult" should not be translated.</note>
      </trans-unit>
      <trans-unit id="VSTHRD112_MessageFormat">
        <source>Avoid returning null from a Task-returning method.</source>
        <target state="new">Avoid returning null from a Task-returning method.</target>
        <note>Task is a type name and should not be translated.</note>
      </trans-unit>
      <trans-unit id="VSTHRD112_Title">
        <source>Avoid returning a null Task</source>
        <target state="new">Avoid returning a null Task</target>
        <note>Task is a type name and should not be translated.</note>
=======
      <trans-unit id="VSTHRD112_CodeFix_Title">
        <source>Add implementation of System.IAsyncDisposable.</source>
        <target state="new">Add implementation of System.IAsyncDisposable.</target>
        <note />
      </trans-unit>
      <trans-unit id="VSTHRD112_MessageFormat">
        <source>Implement the System.IAsyncDisposable interface when implementing the obsolete Microsoft.VisualStudio.Threading.IAsyncDisposable interface.</source>
        <target state="new">Implement the System.IAsyncDisposable interface when implementing the obsolete Microsoft.VisualStudio.Threading.IAsyncDisposable interface.</target>
        <note />
      </trans-unit>
      <trans-unit id="VSTHRD112_Title">
        <source>Implement System.IAsyncDisposable</source>
        <target state="new">Implement System.IAsyncDisposable</target>
        <note />
      </trans-unit>
      <trans-unit id="VSTHRD113_MessageFormat">
        <source>Add a check for System.IAsyncDisposable in the same code block that checks for Microsoft.VisualStudio.Threading.IAsyncDisposable that behaves similarly.</source>
        <target state="new">Add a check for System.IAsyncDisposable in the same code block that checks for Microsoft.VisualStudio.Threading.IAsyncDisposable that behaves similarly.</target>
        <note />
      </trans-unit>
      <trans-unit id="VSTHRD113_Title">
        <source>Check for System.IAsyncDisposable</source>
        <target state="new">Check for System.IAsyncDisposable</target>
        <note />
>>>>>>> 354be3d0
      </trans-unit>
      <trans-unit id="VSTHRD200_AddAsync_MessageFormat" translate="yes" xml:space="preserve">
        <source>Use "Async" suffix in names of methods that return an awaitable type.</source>
        <target state="translated">Verwenden Sie das Suffix "Async" in Namen von Methoden, die einen Typ zurückgeben, der "await" unterstützt.</target>
        <note />
      </trans-unit>
      <trans-unit id="VSTHRD200_CodeFix_Title" translate="yes" xml:space="preserve">
        <source>Rename to {0}</source>
        <target state="translated">In {0} umbenennen</target>
        <note from="MultilingualBuild" annotates="source" priority="2">{0} is a method name.</note>
      </trans-unit>
      <trans-unit id="VSTHRD200_RemoveAsync_MessageFormat" translate="yes" xml:space="preserve">
        <source>Avoid "Async" suffix in names of methods that do not return an awaitable type.</source>
        <target state="translated">Vermeiden Sie das Suffix "Async" in Namen von Methoden, die keinen Typ zurückgeben, der "await" unterstützt.</target>
        <note />
      </trans-unit>
      <trans-unit id="VSTHRD200_Title" translate="yes" xml:space="preserve">
        <source>Use "Async" suffix for async methods</source>
        <target state="translated">Verwenden Sie das Suffix "Async" für asynchrone Methoden</target>
        <note />
      </trans-unit>
      <trans-unit id="VSTHRD201_CodeFix_Title">
        <source>Call ThrowIfCancellationRequested()</source>
        <target state="translated">ThrowIfCancellationRequested() aufrufen</target>
        <note>"ThrowIfCancellationRequested" is a method name and should not be translated.</note>
      </trans-unit>
      <trans-unit id="VSTHRD201_MessageFormat">
        <source>Check for cancellation after calling SwitchToMainThreadAsync(CancellationToken).</source>
        <target state="translated">Nach dem Aufruf von SwitchToMainThreadAsync(CancellationToken) prüfen Sie auf einen Abbruch.</target>
        <note>"SwitchToMainThreadAsync" is a method name and should not be translated.</note>
      </trans-unit>
      <trans-unit id="VSTHRD201_Title">
        <source>Check cancellation after SwitchToMainThreadAsync</source>
        <target state="translated">Nach SwitchToMainThreadAsync auf Abbruch überprüfen</target>
        <note>"SwitchToMainThreadAsync" is a method name and should not be translated.</note>
      </trans-unit>
    </body>
  </file>
</xliff><|MERGE_RESOLUTION|>--- conflicted
+++ resolved
@@ -254,52 +254,50 @@
         <target state="translated">ConfigureAwait(bool) verwenden</target>
         <note from="MultilingualBuild" annotates="source" priority="2">"ConfigureAwait(bool)" is a reference and should NOT be translated.</note>
       </trans-unit>
-<<<<<<< HEAD
-      <trans-unit id="VSTHRD112_CodeFix_CompletedTask">
+      <trans-unit id="VSTHRD112_CodeFix_Title">
+        <source>Add implementation of System.IAsyncDisposable.</source>
+        <target state="new">Add implementation of System.IAsyncDisposable.</target>
+        <note />
+      </trans-unit>
+      <trans-unit id="VSTHRD112_MessageFormat">
+        <source>Implement the System.IAsyncDisposable interface when implementing the obsolete Microsoft.VisualStudio.Threading.IAsyncDisposable interface.</source>
+        <target state="new">Implement the System.IAsyncDisposable interface when implementing the obsolete Microsoft.VisualStudio.Threading.IAsyncDisposable interface.</target>
+        <note />
+      </trans-unit>
+      <trans-unit id="VSTHRD112_Title">
+        <source>Implement System.IAsyncDisposable</source>
+        <target state="new">Implement System.IAsyncDisposable</target>
+        <note />
+      </trans-unit>
+      <trans-unit id="VSTHRD113_MessageFormat">
+        <source>Add a check for System.IAsyncDisposable in the same code block that checks for Microsoft.VisualStudio.Threading.IAsyncDisposable that behaves similarly.</source>
+        <target state="new">Add a check for System.IAsyncDisposable in the same code block that checks for Microsoft.VisualStudio.Threading.IAsyncDisposable that behaves similarly.</target>
+        <note />
+      </trans-unit>
+      <trans-unit id="VSTHRD113_Title">
+        <source>Check for System.IAsyncDisposable</source>
+        <target state="new">Check for System.IAsyncDisposable</target>
+        <note />
+      </trans-unit>
+      <trans-unit id="VSTHRD114_CodeFix_CompletedTask">
         <source>Use 'Task.CompletedTask' instead</source>
         <target state="new">Use 'Task.CompletedTask' instead</target>
         <note>"Task.CompletedTask" should not be translated.</note>
       </trans-unit>
-      <trans-unit id="VSTHRD112_CodeFix_FromResult">
+      <trans-unit id="VSTHRD114_CodeFix_FromResult">
         <source>Use 'Task.FromResult' instead</source>
         <target state="new">Use 'Task.FromResult' instead</target>
         <note>"Task.FromResult" should not be translated.</note>
       </trans-unit>
-      <trans-unit id="VSTHRD112_MessageFormat">
+      <trans-unit id="VSTHRD114_MessageFormat">
         <source>Avoid returning null from a Task-returning method.</source>
         <target state="new">Avoid returning null from a Task-returning method.</target>
         <note>Task is a type name and should not be translated.</note>
       </trans-unit>
-      <trans-unit id="VSTHRD112_Title">
+      <trans-unit id="VSTHRD114_Title">
         <source>Avoid returning a null Task</source>
         <target state="new">Avoid returning a null Task</target>
         <note>Task is a type name and should not be translated.</note>
-=======
-      <trans-unit id="VSTHRD112_CodeFix_Title">
-        <source>Add implementation of System.IAsyncDisposable.</source>
-        <target state="new">Add implementation of System.IAsyncDisposable.</target>
-        <note />
-      </trans-unit>
-      <trans-unit id="VSTHRD112_MessageFormat">
-        <source>Implement the System.IAsyncDisposable interface when implementing the obsolete Microsoft.VisualStudio.Threading.IAsyncDisposable interface.</source>
-        <target state="new">Implement the System.IAsyncDisposable interface when implementing the obsolete Microsoft.VisualStudio.Threading.IAsyncDisposable interface.</target>
-        <note />
-      </trans-unit>
-      <trans-unit id="VSTHRD112_Title">
-        <source>Implement System.IAsyncDisposable</source>
-        <target state="new">Implement System.IAsyncDisposable</target>
-        <note />
-      </trans-unit>
-      <trans-unit id="VSTHRD113_MessageFormat">
-        <source>Add a check for System.IAsyncDisposable in the same code block that checks for Microsoft.VisualStudio.Threading.IAsyncDisposable that behaves similarly.</source>
-        <target state="new">Add a check for System.IAsyncDisposable in the same code block that checks for Microsoft.VisualStudio.Threading.IAsyncDisposable that behaves similarly.</target>
-        <note />
-      </trans-unit>
-      <trans-unit id="VSTHRD113_Title">
-        <source>Check for System.IAsyncDisposable</source>
-        <target state="new">Check for System.IAsyncDisposable</target>
-        <note />
->>>>>>> 354be3d0
       </trans-unit>
       <trans-unit id="VSTHRD200_AddAsync_MessageFormat" translate="yes" xml:space="preserve">
         <source>Use "Async" suffix in names of methods that return an awaitable type.</source>
