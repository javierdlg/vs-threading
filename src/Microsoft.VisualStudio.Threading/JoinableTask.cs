﻿/********************************************************
*                                                        *
*   © Copyright (C) Microsoft. All rights reserved.      *
*                                                        *
*********************************************************/

namespace Microsoft.VisualStudio.Threading
{
    using System;
    using System.Collections.Generic;
    using System.Diagnostics;
    using System.Linq;
    using System.Reflection;
    using System.Runtime.CompilerServices;
    using System.Text;
    using System.Threading;
    using System.Threading.Tasks;
    using JoinRelease = Microsoft.VisualStudio.Threading.JoinableTaskCollection.JoinRelease;
    using SingleExecuteProtector = Microsoft.VisualStudio.Threading.JoinableTaskFactory.SingleExecuteProtector;

    /// <summary>
    /// Tracks asynchronous operations and provides the ability to Join those operations to avoid
    /// deadlocks while synchronously blocking the Main thread for the operation's completion.
    /// </summary>
    /// <remarks>
    /// For more complete comments please see the <see cref="Threading.JoinableTaskContext"/>.
    /// </remarks>
    [DebuggerDisplay("IsCompleted: {IsCompleted}, Method = {EntryMethodInfo != null ? EntryMethodInfo.Name : null}")]
    public partial class JoinableTask : IJoinableTaskDependent
    {
        /// <summary>
        /// Stores the top-most JoinableTask that is completing on the current thread, if any.
        /// </summary>
        private static readonly ThreadLocal<JoinableTask> CompletingTask = new ThreadLocal<JoinableTask>();

        /// <summary>
        /// The <see cref="Threading.JoinableTaskContext"/> that began the async operation.
        /// </summary>
        [DebuggerBrowsable(DebuggerBrowsableState.Never)]
        private readonly JoinableTaskFactory owner;

        /// <summary>
        /// Store the task's initial creationOptions.
        /// </summary>
        [DebuggerBrowsable(DebuggerBrowsableState.Never)]
        private readonly JoinableTaskCreationOptions creationOptions;

        /// <summary>
        /// Other instances of <see cref="JoinableTaskFactory"/> that should be posted
        /// to with any main thread bound work.
        /// </summary>
        [DebuggerBrowsable(DebuggerBrowsableState.Never)]
        private ListOfOftenOne<JoinableTaskFactory> nestingFactories;

        /// <summary>
        /// The <see cref="JoinableTaskDependencyGraph.JoinableTaskDependentData"/> to track dependencies between tasks.
        /// </summary>
        [DebuggerBrowsable(DebuggerBrowsableState.Never)]
        private JoinableTaskDependencyGraph.JoinableTaskDependentData dependentData;

        /// <summary>
        /// The collections that this job is a member of.
        /// </summary>
        [DebuggerBrowsable(DebuggerBrowsableState.Never)]
        private ListOfOftenOne<IJoinableTaskDependent> dependencyParents;

        /// <summary>
        /// The Task returned by the async delegate that this JoinableTask originally executed.
        /// </summary>
        /// <value>
        /// This is <c>null</c> until after the async delegate returns a Task,
        /// and retains its value even after this JoinableTask completes.
        /// </value>
        [DebuggerBrowsable(DebuggerBrowsableState.Never)]
        private Task wrappedTask;

        /// <summary>
        /// An event that is signaled when any queue in the dependent has item to process.  Lazily constructed.
        /// </summary>
        [DebuggerBrowsable(DebuggerBrowsableState.Never)]
        private AsyncManualResetEvent queueNeedProcessEvent;

        /// <summary>
        /// The <see cref="queueNeedProcessEvent"/> is triggered by this JoinableTask, this allows a quick access to the event.
        /// </summary>
        [DebuggerBrowsable(DebuggerBrowsableState.Never)]
        private WeakReference<JoinableTask> pendingEventSource;

        /// <summary>
        /// The uplimit of the number pending events. The real number can be less because dependency can be removed, or a pending event can be processed.
        /// The number is critical, so it should only be updated in the lock region.
        /// </summary>
        [DebuggerBrowsable(DebuggerBrowsableState.Never)]
        private int pendingEventCount;

        /// <summary>The queue of work items. Lazily constructed.</summary>
        [DebuggerBrowsable(DebuggerBrowsableState.Never)]
        private ExecutionQueue mainThreadQueue;

        [DebuggerBrowsable(DebuggerBrowsableState.Never)]
        private ExecutionQueue threadPoolQueue;

        [DebuggerBrowsable(DebuggerBrowsableState.Never)]
        private volatile JoinableTaskFlags state;

        [DebuggerBrowsable(DebuggerBrowsableState.Never)]
        private JoinableTaskSynchronizationContext mainThreadJobSyncContext;

        [DebuggerBrowsable(DebuggerBrowsableState.Never)]
        private JoinableTaskSynchronizationContext threadPoolJobSyncContext;

        /// <summary>
        /// Stores the task's initial delegate so we could show its full name in hang report.
        /// This may not *actually* be the real delegate that was invoked for this instance, but
        /// it's the meaningful one that should be shown in hang reports.
        /// </summary>
        [DebuggerBrowsable(DebuggerBrowsableState.Never)]
        private Delegate initialDelegate;

        /// <summary>
        /// Backing field for the <see cref="WeakSelf"/> property.
        /// </summary>
        private WeakReference<JoinableTask> weakSelf;

        /// <summary>
        /// Initializes a new instance of the <see cref="JoinableTask"/> class.
        /// </summary>
        /// <param name="owner">The instance that began the async operation.</param>
        /// <param name="synchronouslyBlocking">A value indicating whether the launching thread will synchronously block for this job's completion.</param>
        /// <param name="creationOptions">The <see cref="JoinableTaskCreationOptions"/> used to customize the task's behavior.</param>
        /// <param name="initialDelegate">The entry method's info for diagnostics.</param>
        internal JoinableTask(JoinableTaskFactory owner, bool synchronouslyBlocking, JoinableTaskCreationOptions creationOptions, Delegate initialDelegate)
        {
            Requires.NotNull(owner, nameof(owner));

            this.owner = owner;
            if (synchronouslyBlocking)
            {
                this.state |= JoinableTaskFlags.StartedSynchronously | JoinableTaskFlags.CompletingSynchronously;
            }

            if (owner.Context.IsOnMainThread)
            {
                this.state |= JoinableTaskFlags.StartedOnMainThread;
                if (synchronouslyBlocking)
                {
                    this.state |= JoinableTaskFlags.SynchronouslyBlockingMainThread;
                }
            }

            this.creationOptions = creationOptions;
            this.owner.Context.OnJoinableTaskStarted(this);
            this.initialDelegate = initialDelegate;
        }

        [Flags]
        internal enum JoinableTaskFlags
        {
            /// <summary>
            /// No other flags defined.
            /// </summary>
            None = 0x0,

            /// <summary>
            /// This task was originally started as a synchronously executing one.
            /// </summary>
            StartedSynchronously = 0x1,

            /// <summary>
            /// This task was originally started on the main thread.
            /// </summary>
            StartedOnMainThread = 0x2,

            /// <summary>
            /// This task has had its Complete method called, but may have lingering continuations to execute.
            /// </summary>
            CompleteRequested = 0x4,

            /// <summary>
            /// This task has completed.
            /// </summary>
            CompleteFinalized = 0x8,

            /// <summary>
            /// This exact task has been passed to the <see cref="JoinableTask.CompleteOnCurrentThread"/> method.
            /// </summary>
            CompletingSynchronously = 0x10,

            /// <summary>
            /// This exact task has been passed to the <see cref="JoinableTask.CompleteOnCurrentThread"/> method
            /// on the main thread.
            /// </summary>
            SynchronouslyBlockingMainThread = 0x20,
        }

        /// <summary>
        /// Gets JoinableTaskContext for <see cref="JoinableTaskContextNode"/> to access locks.
        /// </summary>
        private JoinableTaskContext JoinableTaskContext => this.owner.Context;

        [DebuggerBrowsable(DebuggerBrowsableState.Never)]
        private Task QueueNeedProcessEvent
        {
            get
            {
                using (this.JoinableTaskContext.NoMessagePumpSynchronizationContext.Apply())
                {
                    lock (this.JoinableTaskContext.SyncContextLock)
                    {
                        if (this.queueNeedProcessEvent == null)
                        {
                            // We pass in allowInliningWaiters: true,
                            // since we control all waiters and their continuations
                            // are benign, and it makes it more efficient.
                            this.queueNeedProcessEvent = new AsyncManualResetEvent(allowInliningAwaiters: true);
                        }

                        return this.queueNeedProcessEvent.WaitAsync();
                    }
                }
            }
        }

        /// <summary>
        /// Gets or sets the set of nesting factories (excluding <see cref="owner"/>)
        /// that own JoinableTasks that are nesting this one.
        /// </summary>
        internal ListOfOftenOne<JoinableTaskFactory> NestingFactories
        {
            get { return this.nestingFactories; }
            set { this.nestingFactories = value; }
        }

        /// <summary>
        /// Gets a value indicating whether the async operation represented by this instance has completed.
        /// </summary>
        public bool IsCompleted
        {
            get
            {
                using (this.JoinableTaskContext.NoMessagePumpSynchronizationContext.Apply())
                {
                    lock (this.JoinableTaskContext.SyncContextLock)
                    {
                        if (!this.IsCompleteRequested)
                        {
                            return false;
                        }

                        if (this.mainThreadQueue != null && !this.mainThreadQueue.IsCompleted)
                        {
                            return false;
                        }

                        if (this.threadPoolQueue != null && !this.threadPoolQueue.IsCompleted)
                        {
                            return false;
                        }

                        return true;
                    }
                }
            }
        }

        /// <summary>
        /// Gets the asynchronous task that completes when the async operation completes.
        /// </summary>
        public Task Task
        {
            get
            {
                using (this.JoinableTaskContext.NoMessagePumpSynchronizationContext.Apply())
                {
                    lock (this.JoinableTaskContext.SyncContextLock)
                    {
                        // If this assumes ever fails, we need to add the ability to synthesize a task
                        // that we'll complete when the wrapped task that we eventually are assigned completes.
                        Assumes.NotNull(this.wrappedTask);
                        return this.wrappedTask;
                    }
                }
            }
        }

        JoinableTaskContext IJoinableTaskDependent.JoinableTaskContext => this.JoinableTaskContext;

        bool IJoinableTaskDependent.NeedRefCountChildDependencies => true;

        /// <summary>
        /// Gets the JoinableTask that is completing (i.e. synchronously blocking) on this thread, nearest to the top of the callstack.
        /// </summary>
        /// <remarks>
        /// This property is intentionally non-public to avoid its abuse by outside callers.
        /// </remarks>
        internal static JoinableTask TaskCompletingOnThisThread
        {
            get { return CompletingTask.Value; }
        }

        internal JoinableTaskFactory Factory
        {
            get { return this.owner; }
        }

        [DebuggerBrowsable(DebuggerBrowsableState.Never)]
        internal SynchronizationContext ApplicableJobSyncContext
        {
            get
            {
<<<<<<< HEAD
                if (this.Factory.Context.IsOnMainThread)
                {
                    if (this.mainThreadJobSyncContext == null)
                    {
                        using (this.Factory.Context.NoMessagePumpSynchronizationContext.Apply())
=======
                using (this.JoinableTaskContext.NoMessagePumpSynchronizationContext.Apply())
                {
                    lock (this.JoinableTaskContext.SyncContextLock)
                    {
                        if (this.JoinableTaskContext.IsOnMainThread)
>>>>>>> f2258ed0
                        {
                            lock (this.owner.Context.SyncContextLock)
                            {
                                if (this.mainThreadJobSyncContext == null)
                                {
                                    this.mainThreadJobSyncContext = new JoinableTaskSynchronizationContext(this, true);
                                }
                            }
                        }
                    }

                    return this.mainThreadJobSyncContext;
                }
                else
                {
                    // This property only changes from true to false, and it reads a volatile field.
                    // To avoid (measured) lock contention, we skip the lock, risking that we could potentially
                    // enter the true block a little more than if we took a lock. But returning a synccontext
                    // for task whose completion was requested is a safe operation, since every sync context we return
                    // must be operable after that point anyway.
                    if (this.SynchronouslyBlockingThreadPool)
                    {
                        if (this.threadPoolJobSyncContext == null)
                        {
                            using (this.Factory.Context.NoMessagePumpSynchronizationContext.Apply())
                            {
                                lock (this.owner.Context.SyncContextLock)
                                {
                                    if (this.threadPoolJobSyncContext == null)
                                    {
                                        this.threadPoolJobSyncContext = new JoinableTaskSynchronizationContext(this, false);
                                    }
                                }
                            }
                        }

                        return this.threadPoolJobSyncContext;
                    }
                    else
                    {
                        // If we're not blocking the threadpool, there is no reason to use a thread pool sync context.
                        return null;
                    }
                }
            }
        }

        /// <summary>
        /// Gets a weak reference to this object.
        /// </summary>
        internal WeakReference<JoinableTask> WeakSelf
        {
            get
            {
                if (this.weakSelf == null)
                {
                    this.weakSelf = new WeakReference<JoinableTask>(this);
                }

                return this.weakSelf;
            }
        }

        /// <summary>
        /// Gets the flags set on this task.
        /// </summary>
        internal JoinableTaskFlags State
        {
            get { return this.state; }
        }

        /// <summary>
        /// Gets the task's initial creationOptions.
        /// </summary>
        internal JoinableTaskCreationOptions CreationOptions
        {
            get { return this.creationOptions; }
        }

        #region Diagnostics collection

        /// <summary>
        /// Gets the entry method's info so we could show its full name in hang report.
        /// </summary>
        internal MethodInfo EntryMethodInfo => this.initialDelegate?.GetMethodInfo();

        /// <summary>
        /// Gets a value indicating whether this task has a non-empty queue.
        /// FOR DIAGNOSTICS COLLECTION ONLY.
        /// </summary>
        [DebuggerBrowsable(DebuggerBrowsableState.Never)]
        internal bool HasNonEmptyQueue
        {
            get
            {
                Assumes.True(Monitor.IsEntered(this.JoinableTaskContext.SyncContextLock));
                return (this.mainThreadQueue != null && this.mainThreadQueue.Count > 0)
                    || (this.threadPoolQueue != null && this.threadPoolQueue.Count > 0);
            }
        }

        /// <summary>
        /// Gets a snapshot of all work queued to the main thread.
        /// FOR DIAGNOSTICS COLLECTION ONLY.
        /// </summary>
        [DebuggerBrowsable(DebuggerBrowsableState.Never)]
        internal IEnumerable<SingleExecuteProtector> MainThreadQueueContents
        {
            get
            {
                Assumes.True(Monitor.IsEntered(this.JoinableTaskContext.SyncContextLock));
                if (this.mainThreadQueue == null)
                {
                    return Enumerable.Empty<SingleExecuteProtector>();
                }

                return this.mainThreadQueue.ToArray();
            }
        }

        /// <summary>
        /// Gets a snapshot of all work queued to synchronously blocking threadpool thread.
        /// FOR DIAGNOSTICS COLLECTION ONLY.
        /// </summary>
        [DebuggerBrowsable(DebuggerBrowsableState.Never)]
        internal IEnumerable<SingleExecuteProtector> ThreadPoolQueueContents
        {
            get
            {
                Assumes.True(Monitor.IsEntered(this.JoinableTaskContext.SyncContextLock));
                if (this.threadPoolQueue == null)
                {
                    return Enumerable.Empty<SingleExecuteProtector>();
                }

                return this.threadPoolQueue.ToArray();
            }
        }

        /// <summary>
        /// Gets the collections this task belongs to.
        /// FOR DIAGNOSTICS COLLECTION ONLY.
        /// </summary>
        [DebuggerBrowsable(DebuggerBrowsableState.Never)]
        internal IEnumerable<JoinableTaskCollection> ContainingCollections
        {
            get
            {
                Assumes.True(Monitor.IsEntered(this.JoinableTaskContext.SyncContextLock));
                return this.dependencyParents.OfType<JoinableTaskCollection>().ToList();
            }
        }

        #endregion

        /// <summary>
        /// Gets or sets a value indicating whether this task has had its Complete() method called..
        /// </summary>
        [DebuggerBrowsable(DebuggerBrowsableState.Never)]
        internal bool IsCompleteRequested
        {
            get
            {
                return (this.state & JoinableTaskFlags.CompleteRequested) != 0;
            }

            set
            {
                Assumes.True(value);
                this.state |= JoinableTaskFlags.CompleteRequested;
            }
        }

        [DebuggerBrowsable(DebuggerBrowsableState.Never)]
        private bool SynchronouslyBlockingThreadPool
        {
            get
            {
                JoinableTaskFlags state = this.state;
                return (state & JoinableTaskFlags.StartedSynchronously) == JoinableTaskFlags.StartedSynchronously
                    && (state & JoinableTaskFlags.StartedOnMainThread) != JoinableTaskFlags.StartedOnMainThread
                    && (state & JoinableTaskFlags.CompleteRequested) != JoinableTaskFlags.CompleteRequested;
            }
        }

        [DebuggerBrowsable(DebuggerBrowsableState.Never)]
        private bool SynchronouslyBlockingMainThread
        {
            get
            {
                JoinableTaskFlags state = this.state;
                return (state & JoinableTaskFlags.StartedSynchronously) == JoinableTaskFlags.StartedSynchronously
                    && (state & JoinableTaskFlags.StartedOnMainThread) == JoinableTaskFlags.StartedOnMainThread
                    && (state & JoinableTaskFlags.CompleteRequested) != JoinableTaskFlags.CompleteRequested;
            }
        }

        /// <summary>
        /// Gets a value indicating whether an awaiter should capture the
        /// <see cref="SynchronizationContext"/>.
        /// </summary>
        /// <remarks>
        /// As a library, we generally wouldn't capture the <see cref="SynchronizationContext"/>
        /// when awaiting, except that where our thread is synchronously blocking anyway, it is actually
        /// more efficient to capture the <see cref="SynchronizationContext"/> so that the continuation
        /// will resume on the blocking thread instead of occupying yet another one in order to execute.
        /// In fact, when threadpool starvation conditions exist, resuming on the calling thread
        /// can avoid significant delays in executing an often trivial continuation.
        /// </remarks>
        internal static bool AwaitShouldCaptureSyncContext => SynchronizationContext.Current is JoinableTaskSynchronizationContext;

        /// <summary>
        /// Synchronously blocks the calling thread until the operation has completed.
        /// If the caller is on the Main thread (or is executing within a JoinableTask that has access to the main thread)
        /// the caller's access to the Main thread propagates to this JoinableTask so that it may also access the main thread.
        /// </summary>
        /// <param name="cancellationToken">A cancellation token that will exit this method before the task is completed.</param>
        public void Join(CancellationToken cancellationToken = default(CancellationToken))
        {
            // We don't simply call this.CompleteOnCurrentThread because that doesn't take CancellationToken.
            // And it really can't be made to, since it sets state flags indicating the JoinableTask is
            // blocking till completion.
            // So instead, we new up a new JoinableTask to do the blocking. But we preserve the initial delegate
            // so that if a hang occurs it blames the original JoinableTask.
            this.owner.Run(
                () => this.JoinAsync(cancellationToken),
                JoinableTaskCreationOptions.None,
                this.initialDelegate);
        }

        /// <summary>
        /// Shares any access to the main thread the caller may have
        /// Joins any main thread affinity of the caller with the asynchronous operation to avoid deadlocks
        /// in the event that the main thread ultimately synchronously blocks waiting for the operation to complete.
        /// </summary>
        /// <param name="cancellationToken">
        /// A cancellation token that will revert the Join and cause the returned task to complete
        /// before the async operation has completed.
        /// </param>
        /// <returns>A task that completes after the asynchronous operation completes and the join is reverted.</returns>
        public async Task JoinAsync(CancellationToken cancellationToken = default(CancellationToken))
        {
            cancellationToken.ThrowIfCancellationRequested();

            using (this.AmbientJobJoinsThis())
            {
                await this.Task.WithCancellation(AwaitShouldCaptureSyncContext, cancellationToken).ConfigureAwait(AwaitShouldCaptureSyncContext);
            }
        }

        internal void Post(SendOrPostCallback d, object state, bool mainThreadAffinitized)
        {
            using (this.JoinableTaskContext.NoMessagePumpSynchronizationContext.Apply())
            {
                SingleExecuteProtector wrapper = null;
                List<AsyncManualResetEvent> eventsNeedNotify = null; // initialized if we should pulse it at the end of the method
                bool postToFactory = false;

                bool isCompleteRequested;
                bool synchronouslyBlockingMainThread;
                lock (this.JoinableTaskContext.SyncContextLock)
                {
                    isCompleteRequested = this.IsCompleteRequested;
                    synchronouslyBlockingMainThread = this.SynchronouslyBlockingMainThread;
                }

                if (isCompleteRequested)
                {
                    // This job has already been marked for completion.
                    // We need to forward the work to the fallback mechanisms.
                    postToFactory = true;
                }
                else
                {
                    bool mainThreadQueueUpdated = false;
                    bool backgroundThreadQueueUpdated = false;
                    wrapper = SingleExecuteProtector.Create(this, d, state);

                    if (ThreadingEventSource.Instance.IsEnabled())
                    {
                        ThreadingEventSource.Instance.PostExecutionStart(wrapper.GetHashCode(), mainThreadAffinitized);
                    }

                    if (mainThreadAffinitized && !synchronouslyBlockingMainThread)
                    {
                        wrapper.RaiseTransitioningEvents();
                    }

                    lock (this.JoinableTaskContext.SyncContextLock)
                    {
                        if (mainThreadAffinitized)
                        {
                            if (this.mainThreadQueue == null)
                            {
                                this.mainThreadQueue = new ExecutionQueue(this);
                            }

                            // Try to post the message here, but we'll also post to the underlying sync context
                            // so if this fails (because the operation has completed) we'll still get the work
                            // done eventually.
                            this.mainThreadQueue.TryEnqueue(wrapper);
                            mainThreadQueueUpdated = true;
                        }
                        else
                        {
                            if (this.SynchronouslyBlockingThreadPool)
                            {
                                if (this.threadPoolQueue == null)
                                {
                                    this.threadPoolQueue = new ExecutionQueue(this);
                                }

                                backgroundThreadQueueUpdated = this.threadPoolQueue.TryEnqueue(wrapper);
                                if (!backgroundThreadQueueUpdated)
                                {
                                    ThreadPool.QueueUserWorkItem(SingleExecuteProtector.ExecuteOnceWaitCallback, wrapper);
                                }
                            }
                            else
                            {
                                ThreadPool.QueueUserWorkItem(SingleExecuteProtector.ExecuteOnceWaitCallback, wrapper);
                            }
                        }

                        if (mainThreadQueueUpdated || backgroundThreadQueueUpdated)
                        {
                            var tasksNeedNotify = JoinableTaskDependencyGraph.GetDependingSynchronousTasks(this, mainThreadQueueUpdated);
                            if (tasksNeedNotify.Count > 0)
                            {
                                eventsNeedNotify = new List<AsyncManualResetEvent>(tasksNeedNotify.Count);
                                foreach (var taskToNotify in tasksNeedNotify)
                                {
                                    if (taskToNotify.pendingEventSource == null || taskToNotify == this)
                                    {
                                        taskToNotify.pendingEventSource = this.WeakSelf;
                                    }

                                    taskToNotify.pendingEventCount++;
                                    if (taskToNotify.queueNeedProcessEvent != null)
                                    {
                                        eventsNeedNotify.Add(taskToNotify.queueNeedProcessEvent);
                                    }
                                }
                            }
                        }
                    }
                }

                // Notify tasks which can process the event queue.
                if (eventsNeedNotify != null)
                {
                    foreach (var queueEvent in eventsNeedNotify)
                    {
                        queueEvent.PulseAll();
                    }
                }

                // We deferred this till after we release our lock earlier in this method since we're calling outside code.
                if (postToFactory)
                {
                    Assumes.Null(wrapper); // we avoid using a wrapper in this case because this job transferring ownership to the factory.
                    this.Factory.Post(d, state, mainThreadAffinitized);
                }
                else if (mainThreadAffinitized)
                {
                    Assumes.NotNull(wrapper); // this should have been initialized in the above logic.
                    this.owner.PostToUnderlyingSynchronizationContextOrThreadPool(wrapper);

                    foreach (var nestingFactory in this.nestingFactories)
                    {
                        if (nestingFactory != this.owner)
                        {
                            nestingFactory.PostToUnderlyingSynchronizationContextOrThreadPool(wrapper);
                        }
                    }
                }
            }
        }

        /// <summary>
        /// Gets an awaiter that is equivalent to calling <see cref="JoinAsync"/>.
        /// </summary>
        /// <returns>A task whose result is the result of the asynchronous operation.</returns>
        [System.Diagnostics.CodeAnalysis.SuppressMessage("Microsoft.Design", "CA1024:UsePropertiesWhereAppropriate")]
        public TaskAwaiter GetAwaiter()
        {
            return this.JoinAsync().GetAwaiter();
        }

        internal void SetWrappedTask(Task wrappedTask)
        {
            Requires.NotNull(wrappedTask, nameof(wrappedTask));

            using (this.JoinableTaskContext.NoMessagePumpSynchronizationContext.Apply())
            {
                lock (this.JoinableTaskContext.SyncContextLock)
                {
                    Assumes.Null(this.wrappedTask);
                    this.wrappedTask = wrappedTask;

                    if (wrappedTask.IsCompleted)
                    {
                        this.Complete();
                    }
                    else
                    {
                        // Arrange for the wrapped task to complete this job when the task completes.
                        this.wrappedTask.ContinueWith(
                            (t, s) => ((JoinableTask)s).Complete(),
                            this,
                            CancellationToken.None,
                            TaskContinuationOptions.ExecuteSynchronously,
                            TaskScheduler.Default);
                    }
                }
            }
        }

        /// <summary>
        /// Fires when the underlying Task is completed.
        /// </summary>
        internal void Complete()
        {
            using (this.JoinableTaskContext.NoMessagePumpSynchronizationContext.Apply())
            {
                AsyncManualResetEvent queueNeedProcessEvent = null;
                lock (this.JoinableTaskContext.SyncContextLock)
                {
                    if (!this.IsCompleteRequested)
                    {
                        this.IsCompleteRequested = true;

                        if (this.mainThreadQueue != null)
                        {
                            this.mainThreadQueue.Complete();
                        }

                        if (this.threadPoolQueue != null)
                        {
                            this.threadPoolQueue.Complete();
                        }

                        this.OnQueueCompleted();

                        // Always arrange to pulse the event since folks waiting
                        // will likely want to know that the JoinableTask has completed.
                        queueNeedProcessEvent = this.queueNeedProcessEvent;

                        JoinableTaskDependencyGraph.OnTaskCompleted(this);
                    }
                }

                if (queueNeedProcessEvent != null)
                {
                    // We explicitly do this outside our lock.
                    queueNeedProcessEvent.PulseAll();
                }
            }
        }

        /// <summary>Runs a loop to process all queued work items, returning only when the task is completed.</summary>
        internal void CompleteOnCurrentThread()
        {
            Assumes.NotNull(this.wrappedTask);

            // "Push" this task onto the TLS field's virtual stack so that on hang reports we know which task to 'blame'.
            JoinableTask priorCompletingTask = CompletingTask.Value;
            CompletingTask.Value = this;
            try
            {
                bool onMainThread = false;
                var additionalFlags = JoinableTaskFlags.CompletingSynchronously;
                if (this.JoinableTaskContext.IsOnMainThread)
                {
                    additionalFlags |= JoinableTaskFlags.SynchronouslyBlockingMainThread;
                    onMainThread = true;
                }

                this.AddStateFlags(additionalFlags);

                if (!this.IsCompleteRequested)
                {
                    if (ThreadingEventSource.Instance.IsEnabled())
                    {
                        ThreadingEventSource.Instance.CompleteOnCurrentThreadStart(this.GetHashCode(), onMainThread);
                    }

                    using (this.JoinableTaskContext.NoMessagePumpSynchronizationContext.Apply())
                    {
                        lock (this.JoinableTaskContext.SyncContextLock)
                        {
                            JoinableTaskDependencyGraph.OnSynchronousTaskStartToBlockWaiting(this, out JoinableTask pendingRequestTask, out this.pendingEventCount);

                            // Add the task to the depending tracking list of itself, so it will monitor the event queue.
                            this.pendingEventSource = pendingRequestTask?.WeakSelf;
                        }
                    }

                    if (onMainThread)
                    {
                        this.JoinableTaskContext.OnSynchronousJoinableTaskToCompleteOnMainThread(this);
                    }

                    try
                    {
                        // Don't use IsCompleted as the condition because that
                        // includes queues of posted work that don't have to complete for the
                        // JoinableTask to be ready to return from the JTF.Run method.
                        HashSet<IJoinableTaskDependent> visited = null;
                        while (!this.IsCompleteRequested)
                        {
                            if (this.TryDequeueSelfOrDependencies(onMainThread, ref visited, out SingleExecuteProtector work, out Task tryAgainAfter))
                            {
                                work.TryExecute();
                            }
                            else if (tryAgainAfter != null)
                            {
                                ThreadingEventSource.Instance.WaitSynchronouslyStart();
                                this.owner.WaitSynchronously(tryAgainAfter);
                                ThreadingEventSource.Instance.WaitSynchronouslyStop();
                                Assumes.True(tryAgainAfter.IsCompleted);
                            }
                        }
                    }
                    finally
                    {
                        JoinableTaskDependencyGraph.OnSynchronousTaskEndToBlockWaiting(this);
                    }

                    if (ThreadingEventSource.Instance.IsEnabled())
                    {
                        ThreadingEventSource.Instance.CompleteOnCurrentThreadStop(this.GetHashCode());
                    }
                }
                else
                {
                    if (onMainThread)
                    {
                        this.JoinableTaskContext.OnSynchronousJoinableTaskToCompleteOnMainThread(this);
                    }
                }

                // Now that we're about to stop blocking a thread, transfer any work
                // that was queued but evidently not required to complete this task
                // back to the threadpool so it still gets done.
                if (this.threadPoolQueue?.Count > 0)
                {
                    while (this.threadPoolQueue.TryDequeue(out SingleExecuteProtector executor))
                    {
                        ThreadPool.QueueUserWorkItem(SingleExecuteProtector.ExecuteOnceWaitCallback, executor);
                    }
                }

                Assumes.True(this.Task.IsCompleted);
                this.Task.GetAwaiter().GetResult(); // rethrow any exceptions
            }
            finally
            {
                CompletingTask.Value = priorCompletingTask;
            }
        }

        internal void OnQueueCompleted()
        {
            if (this.IsCompleted)
            {
                // Note this code may execute more than once, as multiple queue completion
                // notifications come in.
                this.JoinableTaskContext.OnJoinableTaskCompleted(this);

                foreach (var collection in this.dependencyParents)
                {
                    JoinableTaskDependencyGraph.RemoveDependency(collection, this);
                }

                if (this.mainThreadJobSyncContext != null)
                {
                    this.mainThreadJobSyncContext.OnCompleted();
                }

                if (this.threadPoolJobSyncContext != null)
                {
                    this.threadPoolJobSyncContext.OnCompleted();
                }

                this.nestingFactories = default(ListOfOftenOne<JoinableTaskFactory>);
                this.initialDelegate = null;
                this.state |= JoinableTaskFlags.CompleteFinalized;
            }
        }

        ref JoinableTaskDependencyGraph.JoinableTaskDependentData IJoinableTaskDependent.GetJoinableTaskDependentData()
        {
            return ref this.dependentData;
        }

        void IJoinableTaskDependent.OnAddedToDependency(IJoinableTaskDependent parentNode)
        {
            Requires.NotNull(parentNode, nameof(parentNode));
            this.dependencyParents.Add(parentNode);
        }

        void IJoinableTaskDependent.OnRemovedFromDependency(IJoinableTaskDependent parentNode)
        {
            Requires.NotNull(parentNode, nameof(parentNode));
            this.dependencyParents.Remove(parentNode);
        }

        void IJoinableTaskDependent.OnDependencyAdded(IJoinableTaskDependent joinChild)
        {
        }

        void IJoinableTaskDependent.OnDependencyRemoved(IJoinableTaskDependent joinChild)
        {
        }

        /// <summary>
        /// Get the number of pending messages to be process for the synchronous task.
        /// </summary>
        /// <param name="synchronousTask">The synchronous task</param>
        /// <returns>The number of events need be processed by the synchronous task in the current JoinableTask.</returns>
        internal int GetPendingEventCountForSynchronousTask(JoinableTask synchronousTask)
        {
            Requires.NotNull(synchronousTask, nameof(synchronousTask));
            var queue = ((synchronousTask.state & JoinableTaskFlags.SynchronouslyBlockingMainThread) == JoinableTaskFlags.SynchronouslyBlockingMainThread)
                ? this.mainThreadQueue
                : this.threadPoolQueue;
            return queue != null ? queue.Count : 0;
        }

        /// <summary>
        /// This is a helper method to parepare notifing the sychronous task for pending events.
        /// It must be called inside JTF lock, and returns a collection of event to trigger later. (Those events must be triggered out of the JTF lock.)
        /// </summary>
        internal AsyncManualResetEvent RegisterPendingEventsForSynchrousTask(JoinableTask taskHasPendingMessages, int newPendingMessagesCount)
        {
            Requires.NotNull(taskHasPendingMessages, nameof(taskHasPendingMessages));
            Requires.Range(newPendingMessagesCount > 0, nameof(newPendingMessagesCount));
            Assumes.True(Monitor.IsEntered(this.JoinableTaskContext.SyncContextLock));
            Assumes.True((this.state & JoinableTaskFlags.CompletingSynchronously) == JoinableTaskFlags.CompletingSynchronously);

            if (this.pendingEventSource == null || taskHasPendingMessages == this)
            {
                this.pendingEventSource = new WeakReference<JoinableTask>(taskHasPendingMessages);
            }

            this.pendingEventCount += newPendingMessagesCount;
            return this.queueNeedProcessEvent;
        }

        private bool TryDequeueSelfOrDependencies(bool onMainThread, ref HashSet<IJoinableTaskDependent> visited, out SingleExecuteProtector work, out Task tryAgainAfter)
        {
            using (this.JoinableTaskContext.NoMessagePumpSynchronizationContext.Apply())
            {
                lock (this.JoinableTaskContext.SyncContextLock)
                {
                    if (this.IsCompleted)
                    {
                        work = null;
                        tryAgainAfter = null;
                        return false;
                    }

                    if (this.pendingEventCount > 0)
                    {
                        this.pendingEventCount--;

                        if (this.pendingEventSource != null)
                        {
                            if (this.pendingEventSource.TryGetTarget(out JoinableTask pendingSource) && JoinableTaskDependencyGraph.IsDependingSynchronousTask(pendingSource, this))
                            {
                                var queue = onMainThread ? pendingSource.mainThreadQueue : pendingSource.threadPoolQueue;
                                if (queue != null && !queue.IsCompleted && queue.TryDequeue(out work))
                                {
                                    if (queue.Count == 0)
                                    {
                                        this.pendingEventSource = null;
                                    }

                                    tryAgainAfter = null;
                                    return true;
                                }
                            }

                            this.pendingEventSource = null;
                        }

                        if (visited == null)
                        {
                            visited = new HashSet<IJoinableTaskDependent>();
                        }
                        else
                        {
                            visited.Clear();
                        }

                        if (TryDequeueSelfOrDependencies(this, onMainThread, visited, out work))
                        {
                            tryAgainAfter = null;
                            return true;
                        }
                    }

                    this.pendingEventCount = 0;

                    work = null;
                    tryAgainAfter = this.IsCompleteRequested ? null : this.QueueNeedProcessEvent;
                    return false;
                }
            }
        }

        private static bool TryDequeueSelfOrDependencies(IJoinableTaskDependent currentNode, bool onMainThread, HashSet<IJoinableTaskDependent> visited, out SingleExecuteProtector work)
        {
            Requires.NotNull(currentNode, nameof(currentNode));
            Requires.NotNull(visited, nameof(visited));
            Report.IfNot(Monitor.IsEntered(currentNode.JoinableTaskContext.SyncContextLock));

            // We only need to find the first work item.
            work = null;
            if (visited.Add(currentNode))
            {
                JoinableTask joinableTask = currentNode as JoinableTask;
                if (joinableTask != null)
                {
                    var queue = onMainThread ? joinableTask.mainThreadQueue : joinableTask.threadPoolQueue;
                    if (queue != null && !queue.IsCompleted)
                    {
                        queue.TryDequeue(out work);
                    }
                }

                if (work == null)
                {
                    if (joinableTask?.IsCompleted != true)
                    {
                        foreach (var item in JoinableTaskDependencyGraph.GetDirectDependentNodes(currentNode))
                        {
                            if (TryDequeueSelfOrDependencies(item, onMainThread, visited, out work))
                            {
                                break;
                            }
                        }
                    }
                }
            }

            return work != null;
        }

        /// <summary>
        /// Adds the specified flags to the <see cref="state"/> field.
        /// </summary>
        private void AddStateFlags(JoinableTaskFlags flags)
        {
            // Try to avoid taking a lock if the flags are already set appropriately.
            if ((this.state & flags) != flags)
            {
                using (this.JoinableTaskContext.NoMessagePumpSynchronizationContext.Apply())
                {
                    lock (this.JoinableTaskContext.SyncContextLock)
                    {
                        this.state |= flags;
                    }
                }
            }
        }

        private JoinRelease AmbientJobJoinsThis()
        {
            if (!this.IsCompleted)
            {
                var ambientJob = this.JoinableTaskContext.AmbientTask;
                if (ambientJob != null && ambientJob != this)
                {
                    return JoinableTaskDependencyGraph.AddDependency(ambientJob, this);
                }
            }

            return default(JoinRelease);
        }
    }
}<|MERGE_RESOLUTION|>--- conflicted
+++ resolved
@@ -308,21 +308,13 @@
         {
             get
             {
-<<<<<<< HEAD
-                if (this.Factory.Context.IsOnMainThread)
+                if (this.JoinableTaskContext.IsOnMainThread)
                 {
                     if (this.mainThreadJobSyncContext == null)
                     {
-                        using (this.Factory.Context.NoMessagePumpSynchronizationContext.Apply())
-=======
-                using (this.JoinableTaskContext.NoMessagePumpSynchronizationContext.Apply())
-                {
-                    lock (this.JoinableTaskContext.SyncContextLock)
-                    {
-                        if (this.JoinableTaskContext.IsOnMainThread)
->>>>>>> f2258ed0
-                        {
-                            lock (this.owner.Context.SyncContextLock)
+                        using (this.JoinableTaskContext.NoMessagePumpSynchronizationContext.Apply())
+                        {
+                            lock (this.JoinableTaskContext.SyncContextLock)
                             {
                                 if (this.mainThreadJobSyncContext == null)
                                 {
@@ -345,9 +337,9 @@
                     {
                         if (this.threadPoolJobSyncContext == null)
                         {
-                            using (this.Factory.Context.NoMessagePumpSynchronizationContext.Apply())
+                            using (this.JoinableTaskContext.NoMessagePumpSynchronizationContext.Apply())
                             {
-                                lock (this.owner.Context.SyncContextLock)
+                                lock (this.JoinableTaskContext.SyncContextLock)
                                 {
                                     if (this.threadPoolJobSyncContext == null)
                                     {
