--- conflicted
+++ resolved
@@ -34,13 +34,8 @@
       version: 6.x
   - download: CI
     artifact: deployables-Windows
-<<<<<<< HEAD
     displayName: 🔻 Download deployables-Windows artifact
-    patterns: 'deployables-Windows/*'
-=======
-    displayName: Download deployables-Windows artifact
     patterns: 'deployables-Windows/NuGet/*'
->>>>>>> 0c290138
   - task: GitHubRelease@1
     displayName: 📢 GitHub release (create)
     inputs:
