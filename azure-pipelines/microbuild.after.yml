--- conflicted
+++ resolved
@@ -11,8 +11,7 @@
 
 - task: MicroBuildCleanup@1
   condition: succeededOrFailed()
-<<<<<<< HEAD
-  displayName: MicroBuild Cleanup
+  displayName: ⚙️ MicroBuild Cleanup
 
 - task: ms-vscs-artifact.build-tasks.artifactDropTask-1.artifactDropTask@0
   inputs:
@@ -21,7 +20,7 @@
     sourcePath: $(Build.ArtifactStagingDirectory)\OptProf\ProfilingInputs
     toLowerCase: false
     usePat: true
-  displayName: Publish to Artifact Services - ProfilingInputs
+  displayName: 🔧 Publish to Artifact Services - ProfilingInputs
   condition: and(succeeded(), ne(variables['Build.Reason'], 'PullRequest'))
   continueOnError: true
 
@@ -30,20 +29,8 @@
     PathtoPublish: $(Build.ArtifactStagingDirectory)/InsertionOutputs
     ArtifactName: InsertionOutputs
     ArtifactType: Container
-  displayName: Publish InsertionOutputs as Azure DevOps artifacts
+  displayName: 🔧 Publish InsertionOutputs as Azure DevOps artifacts
   condition: and(succeeded(), ne(variables['Build.Reason'], 'PullRequest'))
-
-- task: ManifestGeneratorTask@0
-  displayName: Software Bill of Materials generation
-  inputs:
-    BuildDropPath: $(System.DefaultWorkingDirectory)/bin/Microsoft.VisualStudio.Threading/$(BuildConfiguration)
-    BuildComponentPath: $(System.DefaultWorkingDirectory)/obj/src/Microsoft.VisualStudio.Threading
-
-- powershell: Copy-Item -Recurse -Verbose "$(System.DefaultWorkingDirectory)/bin/Microsoft.VisualStudio.Threading/$(BuildConfiguration)/_manifest" "$(System.DefaultWorkingDirectory)/bin/Packages/$(BuildConfiguration)/NuGet"
-  displayName: Publish Software Bill of Materials
-=======
-  displayName: ⚙️ MicroBuild Cleanup
->>>>>>> 577e0023
 
 - task: Ref12Analyze@0
   displayName: 📑 Ref12 (Codex) Analyze
