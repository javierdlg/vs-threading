--- conflicted
+++ resolved
@@ -22,7 +22,6 @@
     <PackageVersion Include="Microsoft.Diagnostics.Runtime.Utilities" Version="2.1.327601" />
     <PackageVersion Include="Microsoft.Diagnostics.Runtime" Version="2.2.332302" />
     <PackageVersion Include="Microsoft.NET.Test.Sdk" Version="17.3.2" />
-<<<<<<< HEAD
     <PackageVersion Include="Microsoft.VisualStudio.Interop" Version="17.3.32630.470" />
     <PackageVersion Include="Microsoft.VisualStudio.Shell.15.0" Version="17.2.32531.470" />
     <PackageVersion Include="Microsoft.VisualStudio.Shell.Framework" Version="17.2.32531.470" />
@@ -36,9 +35,7 @@
     <PackageVersion Include="System.ValueTuple" Version="4.5.0" />
     <PackageVersion Include="xunit.abstractions" Version="2.0.3" />
     <PackageVersion Include="Xunit.Combinatorial" Version="1.4.1" />
-=======
     <PackageVersion Include="Microsoft.VisualStudio.Internal.MicroBuild.NonShipping" Version="$(MicroBuildVersion)" />
->>>>>>> f2620286
     <PackageVersion Include="xunit.runner.visualstudio" Version="2.4.5" />
     <PackageVersion Include="Xunit.SkippableFact" Version="1.4.13" />
     <PackageVersion Include="Xunit.StaFact" Version="1.1.11" />
@@ -47,22 +44,10 @@
   <!-- The following PackageVersion and PackageReference items should be consolidated to GlobalPackageReference items
        once we can target the stable .NET 7 SDK and Visual Studio 2022 Update 4 is generally available in cloud build agents.-->
   <ItemGroup>
-<<<<<<< HEAD
-    <GlobalPackageReference Include="CSharpIsNullAnalyzer" Version="0.1.329" />
-    <GlobalPackageReference Include="DotNetAnalyzers.DocumentationAnalyzers" Version="1.0.0-beta.59" />
-    <GlobalPackageReference Include="Nerdbank.GitVersioning" Version="3.5.119" />
-    <GlobalPackageReference Include="StyleCop.Analyzers.Unstable" Version="1.2.0.435" />
-  </ItemGroup>
-  <ItemGroup>
-    <!-- <GlobalPackageReference Include="Microsoft.SourceLink.AzureRepos.Git" Version="1.0.0" /> -->
-    <GlobalPackageReference Include="Microsoft.SourceLink.GitHub" Version="1.1.1" />
-    <GlobalPackageReference Include="Microsoft.VisualStudio.Internal.MicroBuild.VisualStudio" Version="$(MicroBuildVersion)" />
-=======
     <PackageVersion Include="CSharpIsNullAnalyzer" Version="0.1.329" />
     <PackageVersion Include="DotNetAnalyzers.DocumentationAnalyzers" Version="1.0.0-beta.59" />
     <PackageVersion Include="Microsoft.VisualStudio.Internal.MicroBuild.VisualStudio" Version="$(MicroBuildVersion)" />
     <PackageVersion Include="Nerdbank.GitVersioning" Version="3.5.119" />
-    <PackageVersion Include="Nullable" Version="1.3.1" />
     <PackageVersion Include="StyleCop.Analyzers.Unstable" Version="1.2.0.435" />
   </ItemGroup>
   <ItemGroup>
@@ -73,13 +58,10 @@
     <PackageReference Include="CSharpIsNullAnalyzer" PrivateAssets="all" />
     <PackageReference Include="DotNetAnalyzers.DocumentationAnalyzers" PrivateAssets="all" />
     <PackageReference Include="Nerdbank.GitVersioning" PrivateAssets="all" />
-    <PackageReference Include="Nullable" PrivateAssets="all" />
     <PackageReference Include="StyleCop.Analyzers.Unstable" PrivateAssets="all" />
   </ItemGroup>
   <ItemGroup>
-    <!-- <PackageReference Include="Microsoft.SourceLink.AzureRepos.Git" PrivateAssets="all" /> -->
     <PackageReference Include="Microsoft.SourceLink.GitHub" PrivateAssets="all" />
     <PackageReference Include="Microsoft.VisualStudio.Internal.MicroBuild.VisualStudio" PrivateAssets="all" />
->>>>>>> f2620286
   </ItemGroup>
 </Project>